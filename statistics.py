--- conflicted
+++ resolved
@@ -1178,7 +1178,7 @@
             elif np.pi < nt[i] <= 2*np.pi : #if value of the angle between pi and 2pi, negative
                 angle=((180/np.pi)*nt[i])-360
             else :
-                angle=nt[i] # dans le cas ou certains angles seraient en degres -> supprimer?
+                angle=nt[i] # in case some angles still in degrees
             angles_deg.append(angle)
         angles_torsion.append(angles_deg)
     return angles_torsion
@@ -1826,96 +1826,6 @@
         index_with_nan=pairs.index[pairs.iloc[:,2].isnull()]
         pairs.drop(index_with_nan, 0, inplace=True)
 
-<<<<<<< HEAD
-            liste_dist.append([res.get_resname(), last_c4p_p, p_o5p, o5p_c5p, c5p_c4p, c4p_c1p, c1p_b1, b1_b2])
-            pbar.update(1)
-    df=pd.DataFrame(liste_dist, columns=["Residu", "C4'-P", "P-O5'", "O5'-C5'", "C5'-C4'", "C4'-C1'", "C1'-B1", "B1-B2"])
-    pbar.close()
-    
-    df.to_csv(runDir + '/results/HiRE-RNA/distances/' + 'dist_atoms_hire_RNA '+name+'.csv')
-    idxQueue.put(thr_idx) # replace the thread index in the queue
-    setproctitle(f"RNANet statistics.py Worker {thr_idx+1} finished")
-    
-def conversion_angles(bdd): 
-    '''
-    Convert database torsion angles to degrees
-    and put them in a list to reuse for statistics
-    '''
-    BASE_DIR = os.path.dirname(os.path.abspath(__file__))
-    db_path = os.path.join(BASE_DIR, bdd)
-    baseDeDonnees = sqlite3.connect(db_path)
-    curseur = baseDeDonnees.cursor()
-    curseur.execute("SELECT chain_id, nt_name, alpha, beta, gamma, delta, epsilon, zeta, chi FROM nucleotide WHERE nt_name='A' OR nt_name='C' OR nt_name='G' OR nt_name='U' ;")
-    liste=[]
-    for nt in curseur.fetchall(): # retrieve the angle measurements and put them in a list
-        liste.append(nt)
-    angles_torsion=[]
-    for nt in liste :
-        angles_deg=[]
-        angles_deg.append(nt[0]) #chain_id
-        angles_deg.append(nt[1]) #nt_name
-        for i in range (2,9): # on all angles
-            angle=0
-            if nt[i] == None : 
-                angle=None
-            elif nt[i]<=np.pi: #if angle value <pi, positive
-                angle=(180/np.pi)*nt[i]
-            elif np.pi < nt[i] <= 2*np.pi : #if value of the angle between pi and 2pi, negative
-                angle=((180/np.pi)*nt[i])-360
-            else :
-                angle=nt[i] # some angles already in degrees
-            angles_deg.append(angle)
-        angles_torsion.append(angles_deg)
-    return angles_torsion
-
-def conversion_eta_theta(bdd):
-    '''
-    We repeat the operation for the pseudotorsion angles
-    '''
-    BASE_DIR = os.path.dirname(os.path.abspath(__file__))
-    db_path = os.path.join(BASE_DIR, bdd)
-    baseDeDonnees = sqlite3.connect(db_path)
-    curseur = baseDeDonnees.cursor()
-    curseur.execute("SELECT chain_id, nt_name, eta, theta, eta_prime, theta_prime, eta_base, theta_base FROM nucleotide WHERE nt_name='A' OR nt_name='C' OR nt_name='G' OR nt_name='U';")
-    liste=[]
-    for nt in curseur.fetchall(): 
-        liste.append(nt)
-    angles_virtuels=[]
-    for nt in liste :
-        angles_deg=[]
-        angles_deg.append(nt[0]) #chain_id
-        angles_deg.append(nt[1]) #nt_name
-        for i in range (2,8): 
-            angle=0
-            if nt[i] == None : 
-                angle=None
-            elif nt[i]<=np.pi:
-                angle=(180/np.pi)*nt[i]
-            elif np.pi < nt[i] <= 2*np.pi : 
-                angle=((180/np.pi)*nt[i])-360
-            else :
-                angle=nt[i] 
-            angles_deg.append(angle)
-        angles_virtuels.append(angles_deg)
-    return angles_virtuels
-
-def angles_torsion_hire_RNA(f):
-    '''
-    Measures the torsion angles between the atoms of the HiRE-RNA model
-    Saves the results in a dataframe
-    '''
-    name=str.split(f,'.')[0]
-    liste_angles_torsion=[]
-
-    last_o5p=[]
-    last_c4p=[]
-    last_c5p=[]
-    last_c1p=[]
-    global idxQueue
-    thr_idx = idxQueue.get()
-
-    setproctitle(f"RNANet statistics.py Worker {thr_idx+1} angles_torsion_hire_RNA({f})")
-=======
     paired_int=[]
     for i in pairs.index:# convert values ​​from paired to integers or lists of integers
         paired=pairs.at[i, 'paired']
@@ -1928,7 +1838,6 @@
                 paired=paired.split(',')
                 l=[int(i) for i in paired]
                 paired_int.append(l)
->>>>>>> 7ec2c114
 
     pair_type_LW_bis=[]
     for j in pairs.index:
@@ -2357,11 +2266,7 @@
     epsilon=[]
     zeta=[]
     chi = []
-<<<<<<< HEAD
-    for angles_deg in conversion_angles(runDir +"/results/RNANet.db") : #chemin à modifier 
-=======
     for angles_deg in conversion_angles(runDir + "/results/RNANet.db"): 
->>>>>>> 7ec2c114
         alpha.append(angles_deg[2])
         beta.append(angles_deg[3])
         gamma.append(angles_deg[4])
@@ -3043,25 +2948,6 @@
     for f in famlist:
         joblist.append(Job(function=parallel_stats_pairs, args=(f,))) # updates the database (intra-chain basepair types within a family)
         if f not in ignored:
-<<<<<<< HEAD
-            joblist.append(Job(function=to_id_matrix, args=(f,))) # updates the database
-    
-    f_prec=os.listdir(path_to_3D_data + "rna_only")[0]
-    for f in os.listdir(path_to_3D_data + "rna_only"): 
-        joblist.append(Job(function=dist_atoms, args=(f,)))
-    
-    if DO_HIRE_RNA_MEASURES:
-        f_prec=os.listdir(path_to_3D_data + "rna_only")[0]
-        for f in os.listdir(path_to_3D_data + "rna_only"):
-            joblist.append(Job(function=dist_atoms_hire_RNA, args=(f,)))
-            joblist.append(Job(function=angles_torsion_hire_RNA, args=(f,)))
-            joblist.append(Job(function=angles_plans_hire_RNA, args=(f,)))
-    
-    '''
-    Basepairs
-    '''
-    ld=os.listdir(path_to_3D_data +'datapoints')
-=======
             joblist.append(Job(function=to_id_matrix, args=(f,))) # updates the database (identity matrices of families)
     
     # Do geometric measures on all chains
@@ -3074,7 +2960,6 @@
     
     # Basepair geometries statistics (from RNACifs/ 3D files)  
     ld = os.listdir(path_to_3D_data +'datapoints')
->>>>>>> 7ec2c114
     if '4zdo_1_E' in ld :
         ld.remove('4zdo_1_E') # weird cases to remove for now
     if '4zdp_1_E' in ld :
