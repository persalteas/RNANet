#!/usr/bin/python3

# check Python version before everything
import platform
a = ["3.8", platform.python_version()]
a.sort()
if a[0] != "3.8":
    print(f"Python is too old: {platform.python_version()}")
    print("Please use version 3.8 or newer.")
    exit(1)

import Bio.PDB as pdb
import concurrent.futures
import getopt
import gzip
import io
import json
import numpy as np
import os
import pandas as pd
import pickle
import psutil
import re
import requests
import signal
import sqlalchemy
import sqlite3
import subprocess
import sys
import time
import traceback
import warnings
from functools import partial, wraps
from multiprocessing import Pool, Manager
from time import sleep
from tqdm import tqdm
from setproctitle import setproctitle
from Bio import AlignIO, SeqIO
from Bio.SeqIO.FastaIO import FastaIterator, SimpleFastaParser
from Bio.Seq import MutableSeq
from Bio.SeqRecord import SeqRecord
from Bio.Align import MultipleSeqAlignment
from pydca.plmdca import plmdca
runDir = os.getcwd()

def trace_unhandled_exceptions(func):
    @wraps(func)
    def wrapped_func(*args, **kwargs):
        try:
            return func(*args, **kwargs)
        except:
            s = traceback.format_exc()
            with open(runDir + "/errors.txt", "a") as f:
                f.write("Exception in "+func.__name__+"\n")
                f.write(s)
                f.write("\n\n")

            warn('Exception in '+func.__name__, error=True)
            print(s)
    return wrapped_func


pd.set_option('display.max_rows', None)
sqlite3.enable_callback_tracebacks(True)
sqlite3.register_adapter(np.int64, lambda val: int(val))        # Tell Sqlite what to do with <class numpy.int64> objects ---> convert to int
sqlite3.register_adapter(np.float64, lambda val: float(val))    # Tell Sqlite what to do with <class numpy.float64> objects ---> convert to float

m = Manager()
running_stats = m.list()
running_stats.append(0)  # n_launched
running_stats.append(0)  # n_finished
running_stats.append(0)  # n_skipped
path_to_3D_data = "tobedefinedbyoptions"
path_to_seq_data = "tobedefinedbyoptions"
python_executable = "python"+".".join(platform.python_version().split('.')[:2])  # Cuts python3.8.1 into python3.8 for example.
validsymb = '\U00002705'
warnsymb = '\U000026A0'
errsymb = '\U0000274C'
LSU_set = {"RF00002", "RF02540", "RF02541",
           "RF02543", "RF02546"}   # From Rfam CLAN 00112
SSU_set = {"RF00177", "RF02542",  "RF02545",
           "RF01959", "RF01960"}  # From Rfam CLAN 00111

no_nts_set = set()
weird_mappings = set()


class MutableFastaIterator(FastaIterator):
    """
    Same as Biopython's FastaIterator, but uses Bio.Seq.MutableSeq objects instead of Bio.Seq.Seq.
    """
    def iterate(self, handle):
        """Parse the file and generate SeqRecord objects."""
        title2ids = self.title2ids
        if title2ids:
            for title, sequence in SimpleFastaParser(handle):
                id, name, descr = title2ids(title)
                yield SeqRecord(MutableSeq(sequence), id=id, name=name, description=descr)
        else:
            for title, sequence in SimpleFastaParser(handle):
                try:
                    first_word = title.split(None, 1)[0]
                except IndexError:
                    assert not title, repr(title)
                    # Should we use SeqRecord default for no ID?
                    first_word = ""
                yield SeqRecord(
                    MutableSeq(sequence), id=first_word, name=first_word, description=title,
                )


class SelectivePortionSelector(object):
    """Class passed to MMCIFIO to select some chain portions in an MMCIF file.

    Validates every chain, residue, nucleotide, to say if it is in the selection or not.
    """

    def __init__(self, model_id, chain_id, valid_resnums, khetatm):
        self.chain_id = chain_id
        self.resnums = valid_resnums  # list of strings, that are mostly ints
        self.pdb_model_id = model_id
        self.hydrogen_regex = re.compile("[123 ]*H.*")
        self.keep_hetatm = khetatm

    def accept_model(self, model):
        return int(model.get_id() == self.pdb_model_id)

    def accept_chain(self, chain):
        return int(chain.get_id() == self.chain_id)

    def accept_residue(self, residue):
        hetatm_flag, resseq, icode = residue.get_id()

        # Refuse waters and magnesium ions
        if hetatm_flag in ["W", "H_MG"]:
            return int(self.keep_hetatm)

        # Accept the residue if it is in the right interval:
        if icode == " " and len(self.resnums):
            return int(str(resseq) in self.resnums)
        elif icode != " " and len(self.resnums):
            return int(str(resseq)+icode in self.resnums)
        else:  # len(resnum) == 0, we don't use mappings (--no-homology option)
            return 1

    def accept_atom(self, atom):

        # Refuse hydrogens
        if self.hydrogen_regex.match(atom.get_id()):
            return 0

        # Accept all atoms otherwise.
        return 1


class Chain:
    """ 
    The object which stores all our data and the methods to process it.

    Chains accumulate information through this scipt, and are saved to files at the end of major steps.
    """

    def __init__(self, pdb_id, pdb_model, pdb_chain_id, chain_label, eq_class, rfam="", inferred=False, pdb_start=None, pdb_end=None):
        self.pdb_id = pdb_id                    # PDB ID
        self.pdb_model = int(pdb_model)         # model ID, starting at 1
        self.pdb_chain_id = pdb_chain_id        # chain ID (mmCIF), multiple letters
        if len(rfam):
            self.mapping = Mapping(chain_label, rfam, pdb_start, pdb_end, inferred)
        else:
            self.mapping = None
        self.eq_class = eq_class                # BGSU NR list class id
        self.chain_label = chain_label          # chain pretty name
        self.file = ""                          # path to the 3D PDB file
        self.seq = ""                           # sequence with modified nts
        self.seq_to_align = ""                  # sequence with modified nts replaced by N, but gaps can exist
        self.length = -1                        # length of the sequence (missing residues are not counted)
        self.full_length = -1                   # length of the chain extracted from source structure ([start; stop] interval, or a subset for inferred mappings)
        self.delete_me = False                  # an error occured during production/parsing
        self.error_messages = ""                # Error message(s) if any
        self.db_chain_id = -1                   # index of the RNA chain in the SQL database, table chain

    def __str__(self):
        return self.pdb_id + '[' + str(self.pdb_model) + "]-" + self.pdb_chain_id

    def __eq__(self, other):
        return self.chain_label == other.chain_label and str(self) == str(other)

    def __hash__(self):
        return hash((self.pdb_id, self.pdb_model, self.pdb_chain_id, self.chain_label))

    def extract(self, df, khetatm) -> None:
        """ Extract the part which is mapped to Rfam from the main CIF file and save it to another file.
        """
        setproctitle(f"RNANet.py {self.chain_label} extract()")

        if self.mapping is not None:
            status = f"Extract {self.mapping.nt_start}-{self.mapping.nt_end} atoms from {self.pdb_id}-{self.pdb_chain_id}"
            self.file = path_to_3D_data+"rna_mapped_to_Rfam/"+self.chain_label+".cif"
        else:
            status = f"Extract {self.pdb_id}-{self.pdb_chain_id}"
            self.file = path_to_3D_data+"rna_only/"+self.chain_label+".cif"

        # Check if file exists, if yes, abort (do not recompute)
        if os.path.exists(self.file):
            notify(status, "using previous file")
            return

        model_idx = self.pdb_model - (self.pdb_model > 0)   # because arrays start at 0, models start at 1

        with warnings.catch_warnings():
            # Ignore the PDB problems. This mostly warns that some chain is discontinuous.
            warnings.simplefilter('ignore', pdb.PDBExceptions.PDBConstructionWarning)
            warnings.simplefilter('ignore', pdb.PDBExceptions.BiopythonWarning)

            # Load the whole mmCIF into a Biopython structure object:
            mmcif_parser = pdb.MMCIFParser()
            try:
                s = mmcif_parser.get_structure(self.pdb_id, path_to_3D_data + "RNAcifs/"+self.pdb_id+".cif")
            except ValueError as e:
                warn(f"ValueError in {self.chain_label} CIF file: {e}")
                self.delete_me = True
                return
            except IndexError as e:
                warn(f"IndexError in {self.chain_label} CIF file: {e}")
                self.delete_me = True
                return

            if self.mapping is not None:
                valid_set = set(df.old_nt_resnum)
            else:
                valid_set = set()

            # Define a selection
            sel = SelectivePortionSelector(model_idx, self.pdb_chain_id, valid_set, khetatm)

            # Save that selection on the mmCIF object s to file
            ioobj = pdb.MMCIFIO()
            ioobj.set_structure(s)
            ioobj.save(self.file, sel)

        notify(status)

    @trace_unhandled_exceptions
    def extract_3D_data(self, save_logs=True):
        """ Maps DSSR annotations to the chain. """

        setproctitle(f"RNANet.py {self.chain_label} extract_3D_data()")

        ############################################
        # Load the mmCIF annotations from file
        ############################################
        try:
            with open(path_to_3D_data + "annotations/" + self.pdb_id + ".json", 'r') as json_file:
                json_object = json.load(json_file)
            notify(f"Read {self.pdb_id} DSSR annotations")
        except json.decoder.JSONDecodeError as e:
            warn("Could not load "+self.pdb_id+f".json with JSON package: {e}", error=True)
            self.delete_me = True
            self.error_messages = f"Could not load existing {self.pdb_id}.json file: {e}"
            return None

        # Print eventual warnings given by DSSR, and abort if there are some
        if "warning" in json_object.keys():
            warn(f"found DSSR warning in annotation {self.pdb_id}.json: {json_object['warning']}. Ignoring {self.chain_label}.")
            if "no nucleotides" in json_object['warning']:
                no_nts_set.add(self.pdb_id)
            self.delete_me = True
            self.error_messages = f"DSSR warning {self.pdb_id}.json: {json_object['warning']}. Ignoring {self.chain_label}."
            return None

        ############################################
        # Create the data-frame
        ############################################
        try:
            # Create the Pandas DataFrame for the nucleotides of the right chain
            nts = json_object["nts"]                        # sub-json-object
            df = pd.DataFrame(nts)                          # conversion to dataframe
            df = df[df.chain_name == self.pdb_chain_id]     # keeping only this chain's nucleotides

            # Assert nucleotides of the chain are found
            if df.empty:
                warn(f"Could not find nucleotides of chain {self.pdb_chain_id} in annotation {self.pdb_id}.json. Ignoring chain {self.chain_label}.")
                no_nts_set.add(self.pdb_id)
                self.delete_me = True
                self.error_messages = f"Could not find nucleotides of chain {self.pdb_chain_id} in annotation {self.pdb_id}.json. Either there is a problem with {self.pdb_id} mmCIF download, or the bases are not resolved in the structure. Delete it and retry."
                return None

            # Remove low pertinence or undocumented descriptors, convert angles values
            cols_we_keep = ["index_chain", "nt_resnum", "nt_name", "nt_code", "nt_id", "dbn", "alpha", "beta", "gamma", "delta", "epsilon", "zeta",
                            "epsilon_zeta", "bb_type", "chi", "glyco_bond", "form", "ssZp", "Dp", "eta", "theta", "eta_prime", "theta_prime", "eta_base", "theta_base",
                            "v0", "v1", "v2", "v3", "v4", "amplitude", "phase_angle", "puckering"]
            df = df[cols_we_keep]
            df.loc[:, ['alpha', 'beta', 'gamma', 'delta', 'epsilon', 'zeta', 'epsilon_zeta', 'chi', 'v0', 'v1', 'v2', 'v3', 'v4',  # Conversion to radians
                       'eta', 'theta', 'eta_prime', 'theta_prime', 'eta_base', 'theta_base', 'phase_angle']] *= np.pi/180.0
            df.loc[:, ['alpha', 'beta', 'gamma', 'delta', 'epsilon', 'zeta', 'epsilon_zeta', 'chi', 'v0', 'v1', 'v2', 'v3', 'v4',  # mapping [-pi, pi] into [0, 2pi]
                       'eta', 'theta', 'eta_prime', 'theta_prime', 'eta_base', 'theta_base', 'phase_angle']] %= (2.0*np.pi)

        except KeyError as e:
            warn(f"Error while parsing DSSR {self.pdb_id}.json output:{e}", error=True)
            self.delete_me = True
            self.error_messages = f"Error while parsing DSSR's json output:\n{e}"
            return None

        #############################################
        # Select the nucleotides we need
        #############################################

        # Remove nucleotides of the chain that are outside the Rfam mapping, if any
        if self.mapping is not None:
            if self.mapping.nt_start > self.mapping.nt_end:
                warn(f"Mapping is reversed, this case is not supported (yet). Ignoring chain {self.chain_label}.")
                self.delete_me = True
                self.error_messages = f"Mapping is reversed, this case is not supported (yet)."
                return None
            df = self.mapping.filter_df(df)

        # Duplicate residue numbers : shift numbering
        while True in df.duplicated(['nt_resnum']).values:
            i = df.duplicated(['nt_resnum']).values.tolist().index(True)
            duplicates = df[df.nt_resnum == df.iloc[i, 1]]
            n_dup = len(duplicates.nt_resnum)
            index_last_dup = duplicates.index_chain.iloc[-1] - 1
            if self.mapping is not None:
                self.mapping.log(f"Shifting nt_resnum numbering because of {n_dup} duplicate residues {df.iloc[i,1]}")

            try:
                if i > 0 and index_last_dup + 1 < len(df.index) and df.iloc[i, 1] == df.iloc[i-1, 1] and df.iloc[index_last_dup + 1, 1] - 1 > df.iloc[index_last_dup, 1]:
                    # The redundant nts are consecutive in the chain (at the begining at least), and there is a gap at the end

                    if duplicates.iloc[n_dup-1, 0] - duplicates.iloc[0, 0] + 1 == n_dup:
                        # They are all contiguous in the chain
                        # 4v9n-DA case (and similar ones) : 610-611-611A-611B-611C-611D-611E-611F-611G-617-618...
                        # there is a redundancy (611) followed by a gap (611-617).
                        # We want the redundancy to fill the gap.
                        df.iloc[i:i+n_dup-1, 1] += 1
                    else:
                        # We solve the problem continous component by continuous component
                        for j in range(1, n_dup+1):
                            if duplicates.iloc[j, 0] == 1 + duplicates.iloc[j-1, 0]:  # continuous
                                df.iloc[i+j-1, 1] += 1
                            else:
                                break
                elif df.iloc[i, 1] == df.iloc[i-1, 1]:
                    # Common 4v9q-DV case (and similar ones) : e.g. chains contains 17 and 17A which are both read 17 by DSSR.
                    # Solution : we shift the numbering of 17A (to 18) and the following residues.
                    df.iloc[i:, 1] += 1
                elif duplicates.iloc[0, 0] == 1 and df.iloc[i, 0] == 3:
                    # 4wzo_1_1J case, there is a residue numbered -1 and read as 1 before the number 0.
                    df.iloc[1:, 1] += 1
                    df.iloc[0, 1] = 0
                else:
                    # 4v9k-DA case (and similar ones) : the nt_id is not the full nt_resnum: ... 1629 > 1630 > 163B > 1631 > ...
                    # Here the 163B is read 163 by DSSR, but there already is a residue 163.
                    # Solution : set nt_resnum[i] to nt_resnum[i-1] + 1, and shift the following by 1.
                    df.iloc[i, 1] = 1 + df.iloc[i-1, 1]
                    df.iloc[i+1:, 1] += 1
            except:
                warn(f"Error with parsing of {self.chain_label} duplicate residue numbers. Ignoring it.")
                self.delete_me = True
                self.error_messages = f"Error with parsing of duplicate residues numbers."
                return None

        # Search for ligands at the end of the selection
        # Drop ligands detected as residues by DSSR, by detecting several markers
        while ( 
                len(df.index_chain) and df.iloc[-1, 2] not in ["A", "C", "G", "U"] 
                and (
                    (df.iloc[[-1]][["alpha", "beta", "gamma", "delta", "epsilon",
                                    "zeta", "v0", "v1", "v2", "v3", "v4"]].isna().values).all()
                    or (df.iloc[[-1]].puckering == '').any()
                )
                # large nt_resnum gap between the two last residues
                or (len(df.index_chain) >= 2 and df.iloc[-1, 1] > 50 + df.iloc[-2, 1])
                or (len(df.index_chain) and df.iloc[-1, 2] in ["GNG", "E2C", "OHX", "IRI", "MPD", "8UZ"])
        ):
            if self.mapping is not None:
                self.mapping.log("Droping ligand:")
                self.mapping.log(df.tail(1))
            df = df.head(-1)

        # Duplicates in index_chain : drop, they are ligands
        # e.g. 3iwn_1_B_1-91, ligand C2E has index_chain 1 (and nt_resnum 601)
        duplicates = [ index for index, element in enumerate(df.duplicated(['index_chain']).values) if element ]
        if len(duplicates):
            for i in duplicates:
                warn(f"Found duplicated index_chain {df.iloc[i,0]} in {self.chain_label}. Keeping only the first.")
                if self.mapping is not None:
                    self.mapping.log(f"Found duplicated index_chain {df.iloc[i,0]}. Keeping only the first.")
            df = df.drop_duplicates("index_chain", keep="first")    # drop doublons in index_chain

        # drop eventual nts with index_chain < the first residue,
        # now negative because we renumber to 1 (usually, ligands)
        ligands = df[df.index_chain < 0]
        if len(ligands.index_chain):
            if self.mapping is not None:
                for line in ligands.iterrows():
                    self.mapping.log("Droping ligand:")
                    self.mapping.log(line)
            df = df.drop(ligands.index)

        # Find missing index_chain values
        # This happens because of resolved nucleotides that have a
        # strange nt_resnum value. Thanks, biologists ! :@ :(
        # e.g. 4v49-AA, position 5'- 1003 -> 2003 -> 1004 - 3'
        diff = set(range(df.shape[0])).difference(df['index_chain'] - 1)
        if len(diff) and self.mapping is not None:
            # warn(f"Missing residues in chain numbering: {[1+i for i in sorted(diff)]}")
            for i in sorted(diff):
                # check if a nucleotide with the correct index_chain exists in the nts object
                found = None
                for nt in nts:  # nts is the object from the loaded JSON and contains all nts
                    if nt['chain_name'] != self.pdb_chain_id:
                        continue
                    if nt['index_chain'] == i + 1 + self.mapping.st:
                        found = nt
                        break
                if found:
                    self.mapping.log(f"Residue {i+1+self.mapping.st}-{self.mapping.st} = {i+1} has been saved and renumbered {df.iloc[i,1]} instead of {found['nt_id'].replace(found['chain_name']+ '.' + found['nt_name'], '').replace('^','')}")
                    df_row = pd.DataFrame([found], index=[i])[
                        df.columns.values]
                    df_row.iloc[0, 0] = i+1          # index_chain
                    df_row.iloc[0, 1] = df.iloc[i, 1]  # nt_resnum
                    df = pd.concat([df.iloc[:i], df_row, df.iloc[i:]])
                    df.iloc[i+1:, 1] += 1
                else:
                    warn(f"Missing index_chain {i} in {self.chain_label} !")

        # Assert some nucleotides still exist
        try:
            # update length of chain from nt_resnum point of view
            l = df.iloc[-1, 1] - df.iloc[0, 1] + 1
        except IndexError:
            warn(f"Could not find real nucleotides of chain {self.pdb_chain_id} between {self.mapping.nt_start} and "
                 f"{self.mapping.nt_end} ({'not ' if not self.mapping.inferred else ''}inferred). Ignoring chain {self.chain_label}.")
            no_nts_set.add(self.pdb_id)
            self.delete_me = True
            self.error_messages = f"Could not find nucleotides of chain {self.pdb_chain_id} in annotation {self.pdb_id}.json. Either there is a problem with {self.pdb_id} mmCIF download, or the bases are not resolved in the structure. Delete it and retry."
            return None

        # Add eventual missing rows because of unsolved residues in the chain.
        # Sometimes, the 3D structure is REALLY shorter than the family it's mapped to,
        # especially with inferred mappings (e.g. 6hcf chain 82 to RF02543)
        #
        # There are several numbering scales in use here:
        # nt_numbering: the residue numbers in the RNA molecule. It can be any range. Unresolved residues count for 1.
        # index_chain and self.length: the nucleotides positions within the 3D chain. It starts at 1, and unresolved residues are skipped.
        # pdb_start/pdb_end: the RNA molecule portion to extract and map to Rfam. it is related to the index_chain scale.
        #
        # example on 6hcf chain 82:
        # RNA molecule          1 |------------------------------------------- ... ----------| theoretic length of a large subunit.
        # portion solved in 3D  1 |--------------|79 85|------------| 156
        # Rfam mapping           3 |------------------------------------------ ... -------| 3353 (yes larger, 'cause it could be inferred)
        # nt resnum              3 |--------------------------------|  156
        # index_chain            1 |-------------|77 83|------------|  154
        # expected data point    1 |--------------------------------|  154
        #
        
        if l != len(df['index_chain']): # if some residues are missing, len(df['index_chain']) < l
            resnum_start = df.iloc[0, 1]
            # the rowIDs the missing nucleotides would have (rowID = index_chain - 1 = nt_resnum - resnum_start)
            diff = set(range(l)).difference(df['nt_resnum'] - resnum_start)
            for i in sorted(diff):
                # Add a row at position i
                df = pd.concat([df.iloc[:i],
                                pd.DataFrame({"index_chain": i+1, "nt_resnum": i+resnum_start,
                                              "nt_id": "not resolved", "nt_code": '-', "nt_name": '-'}, index=[i]),
                                df.iloc[i:]])
                # Increase the index_chain of all following lines
                df.iloc[i+1:, 0] += 1
            df = df.reset_index(drop=True)
        self.full_length = len(df.index_chain)

        #######################################
        # Compute new features
        #######################################

        # Add a sequence column just for the alignments
        df['nt_align_code'] = [str(x).upper()
                               .replace('NAN', '-') # Unresolved nucleotides are gaps
                               .replace('?', 'N')   # Unidentified residues, let's delete them
                               .replace('T', 'U')   # 5MU are modified to t by DSSR, which gives T
                               .replace('P', 'U')   # Pseudo-uridines, but it is not really right to change them to U, see DSSR paper, Fig 2
                               for x in df['nt_code']]
        df['nt_align_code'] = [ x if x in "ACGU-" else 'N' for x in df['nt_align_code'] ] # All other modified nucleotides are transformed to N

        # One-hot encoding sequence
        df["is_A"] = [1 if x == "A" else 0 for x in df["nt_code"]]
        df["is_C"] = [1 if x == "C" else 0 for x in df["nt_code"]]
        df["is_G"] = [1 if x == "G" else 0 for x in df["nt_code"]]
        df["is_U"] = [1 if x == "U" else 0 for x in df["nt_code"]]
        df["is_other"] = [0 if x in "ACGU" else 1 for x in df["nt_code"]]
        df["nt_position"] = [ float(i+1)/self.full_length for i in range(self.full_length) ]

        # Iterate over pairs to identify base-base interactions
        res_ids = list(df['nt_id'])  # things like "chainID.C4, chainID.U5"
        paired = [''] * self.full_length
        pair_type_LW = [''] * self.full_length
        pair_type_DSSR = [''] * self.full_length
        interacts = [0] * self.full_length
        if "pairs" in json_object.keys():
            pairs = json_object["pairs"]
            for p in pairs:
                nt1 = p["nt1"]
                nt2 = p["nt2"]
                lw_pair = p["LW"]
                dssr_pair = p["DSSR"]
                if nt1 in res_ids:
                    nt1_idx = res_ids.index(nt1)
                else:
                    nt1_idx = -1
                if nt2 in res_ids:
                    nt2_idx = res_ids.index(nt2)
                else:
                    nt2_idx = -1

                # set nucleotide 1
                if nt1 in res_ids:
                    interacts[nt1_idx] += 1
                    if paired[nt1_idx] == "":
                        pair_type_LW[nt1_idx] = lw_pair
                        pair_type_DSSR[nt1_idx] = dssr_pair
                        paired[nt1_idx] = str(nt2_idx + 1)  # index + 1 is actually index_chain.
                    else:
                        pair_type_LW[nt1_idx] += ',' + lw_pair
                        pair_type_DSSR[nt1_idx] += ',' + dssr_pair
                        paired[nt1_idx] += ',' + str(nt2_idx + 1)   # index + 1 is actually index_chain.

                # set nucleotide 2 with the opposite base-pair
                if nt2 in res_ids:
                    interacts[nt2_idx] += 1
                    if paired[nt2_idx] == "":
                        pair_type_LW[nt2_idx] = lw_pair[0] + lw_pair[2] + lw_pair[1]
                        pair_type_DSSR[nt2_idx] = dssr_pair[0] + dssr_pair[3] + dssr_pair[2] + dssr_pair[1]
                        paired[nt2_idx] = str(nt1_idx + 1)
                    else:
                        pair_type_LW[nt2_idx] += ',' + lw_pair[0] + lw_pair[2] + lw_pair[1]
                        pair_type_DSSR[nt2_idx] += ',' + dssr_pair[0] + dssr_pair[3] + dssr_pair[2] + dssr_pair[1]
                        paired[nt2_idx] += ',' + str(nt1_idx + 1)

        # transform nt_id to shorter values
        df['old_nt_resnum'] = [ n.replace(self.pdb_chain_id+'.'+name, '').replace('^', '').replace('/', '') for n, name in zip(df.nt_id, df.nt_name) ]

        df['paired'] = paired
        df['pair_type_LW'] = pair_type_LW
        df['pair_type_DSSR'] = pair_type_DSSR
        df['nb_interact'] = interacts

        # remove now useless descriptors
        df = df.drop(['nt_id', 'nt_resnum'], axis=1)

        self.seq = "".join(df.nt_code)
        self.seq_to_align = "".join(df.nt_align_code)
        self.length = len([x for x in self.seq_to_align if x != "-"])

        # Remove too short chains
        if self.length < 5:
            warn(f"{self.chain_label} sequence is too short, let's ignore it.\t")
            self.delete_me = True
            self.error_messages = "Sequence is too short. (< 5 resolved nts)"
            return None

        # Log chain info to file
        if save_logs and self.mapping is not None:
            self.mapping.to_file(self.chain_label+".log")

        return df

    def register_chain(self, df):
        """Saves the extracted 3D data to the database.
        """

        setproctitle(f"RNANet.py {self.chain_label} register_chain()")

        with sqlite3.connect(runDir+"/results/RNANet.db", timeout=10.0) as conn:
            conn.execute('pragma journal_mode=wal') # Allow multiple other readers to ask things while we execute this writing query
            # Register the chain in table chain
            if self.mapping is not None:
                sql_execute(conn, f"""  INSERT INTO chain 
                                        (structure_id, chain_name, pdb_start, pdb_end, rfam_acc, eq_class, inferred, issue)
                                        VALUES 
                                        (?, ?, ?, ?, ?, ?, ?, ?)
                                        ON CONFLICT(structure_id, chain_name, rfam_acc) DO
                                        UPDATE SET  pdb_start=excluded.pdb_start, 
                                                    pdb_end=excluded.pdb_end, 
                                                    eq_class=excluded.eq_class,
                                                    inferred=excluded.inferred, 
                                                    issue=excluded.issue;""",
                            data=(str(self.pdb_id), str(self.pdb_chain_id),
                                  int(self.mapping.nt_start), int(self.mapping.nt_end),
                                  str(self.mapping.rfam_acc), str(self.eq_class),
                                  int(self.mapping.inferred), int(self.delete_me)))
                # get the chain id
                self.db_chain_id = sql_ask_database(conn, f"""SELECT (chain_id) FROM chain 
                                                                WHERE structure_id='{self.pdb_id}' 
                                                                AND chain_name='{self.pdb_chain_id}' 
                                                                AND rfam_acc='{self.mapping.rfam_acc}'
                                                                AND eq_class='{self.eq_class}';"""
                                                    )[0][0]
            else:
                sql_execute(conn, """INSERT INTO chain (structure_id, chain_name, rfam_acc, eq_class, issue) VALUES (?, ?, 'unmappd', ?, ?) 
                                   ON CONFLICT(structure_id, chain_name, rfam_acc) DO UPDATE SET issue=excluded.issue, eq_class=excluded.eq_class;""",
                            data=(str(self.pdb_id), str(self.pdb_chain_id), str(self.eq_class), int(self.delete_me)))
                self.db_chain_id = sql_ask_database(conn, f"""SELECT (chain_id) FROM chain 
                                                                WHERE structure_id='{self.pdb_id}' 
                                                                AND chain_name='{self.pdb_chain_id}' 
                                                                AND eq_class='{self.eq_class}'
                                                                AND rfam_acc = 'unmappd';"""
                                                    )[0][0]

            # Add the nucleotides if the chain is not an issue
            if df is not None and not self.delete_me:   # double condition is theoretically redundant here, but you never know
                sql_execute(conn, f"""INSERT OR IGNORE INTO nucleotide 
                                        (chain_id, index_chain, nt_name, nt_code, dbn, alpha, beta, gamma, delta, epsilon, zeta,
                                        epsilon_zeta, bb_type, chi, glyco_bond, form, ssZp, Dp, eta, theta, eta_prime, theta_prime, eta_base, theta_base,
                                        v0, v1, v2, v3, v4, amplitude, phase_angle, puckering, nt_align_code, is_A, is_C, is_G, is_U, is_other, nt_position, 
                                        old_nt_resnum, paired, pair_type_LW, pair_type_DSSR, nb_interact)
                                        VALUES ({self.db_chain_id}, ?, ?, ?, ?, ?, ?, ?, ?, ?, ?, ?, ?, ?, ?, ?, ?,
                                            ?, ?, ?, ?, ?, ?, ?, ?, ?, ?, ?, ?, ?, ?, ?, ?, ?, ?, ?, ?, ?, ?, ?, ?, ?, ?, ?);""",
                            many=True, data=list(df.to_records(index=False)), warn_every=10)


class Job:
    """ This class contains information about a task to run later.

    This could be a system command or the execution of a Python function.
    Time and memory usage of a job can be monitored.
    """

    def __init__(self, results="", command=[], function=None, args=[], how_many_in_parallel=0, priority=1, timeout=None, checkFunc=None, checkArgs=[], label=""):
        self.cmd_ = command             # A system command to run
        self.func_ = function           # A python function to run
        self.args_ = args               # The args tuple of the function to run
        self.checkFunc_ = checkFunc     # A function to check if the Job as already been executed before (and abort execution if yes)
        self.checkArgs_ = checkArgs     # Arguments for the checkFunc
        self.results_file = results     # A filename where the job stores its results, to check for existence before execution
        self.priority_ = priority       # Priority of the job in a list of jobs (Jobs with priority 1 are processed first, then priority 2, etc. Unrelated to processes priority.)
        self.timeout_ = timeout         # Abort the job if taking too long
        self.comp_time = -1             # Time to completion of the job. -1 means 'not executed yet'
        self.max_mem = -1               # Peak RAM+Swap usage of the job. -1 means 'not executed yet'
        self.label = label              # Title

        # Deploy the job on a Pool() started using 'how_many_in_parallel' CPUs.
        if not how_many_in_parallel:
            self.nthreads = read_cpu_number()
        elif how_many_in_parallel == -1:
            self.nthreads = read_cpu_number() - 1
        else:
            self.nthreads = how_many_in_parallel

    def __str__(self):
        if self.func_ is None:
            s = f"{self.priority_}({self.nthreads}) [{self.comp_time}]\t{self.label:25}" + " ".join(self.cmd_)
        else:
            s = f"{self.priority_}({self.nthreads}) [{self.comp_time}]\t{self.label:25}{self.func_.__name__}(" \
                + " ".join([ str(a) for a in self.args_ ]) + ")"
        return s


class Monitor:
    """ A job that simply watches the memory usage of another process. 

    Checks the RAM+Swap usage of monitored process and its children every 0.1 sec.
    Returns the peak value at the end.
    """

    def __init__(self, pid):
        self.keep_watching = True
        self.target_pid = pid

    def check_mem_usage(self):
        # Get the process object
        target_process = psutil.Process(self.target_pid)

        # Start watching
        max_mem = -1
        while self.keep_watching:
            try:
                # read memory usage
                info = target_process.memory_full_info()
                mem = info.rss + info.swap

                # Do the same for every child process
                for p in target_process.children(recursive=True):
                    info = p.memory_full_info()
                    mem += info.rss + info.swap

            except psutil.NoSuchProcess:
                # The process that we watch is finished, dead, or killed.
                self.keep_watching = False
            finally:
                # Update the peak value
                if mem > max_mem:
                    max_mem = mem
            # Wait 100 ms and loop
            sleep(0.1)

        # The watch has ended
        return max_mem


class Downloader:
    def download_Rfam_PDB_mappings(self):
        """Query the Rfam public MySQL database for mappings between their RNA families and PDB structures.

        """

        setproctitle(f"RNANet.py download_Rfam_PDB_mappings()")

        # Download PDB mappings to Rfam family
        print("> Fetching latest PDB mappings from Rfam..." + " " * 29, end='', flush=True)
        try:
            db_connection = sqlalchemy.create_engine('mysql+pymysql://rfamro@mysql-rfam-public.ebi.ac.uk:4497/Rfam')
            mappings = pd.read_sql('SELECT rfam_acc, pdb_id, chain, pdb_start, pdb_end, bit_score, evalue_score, cm_start, cm_end, hex_colour FROM pdb_full_region WHERE is_significant=1;',
                con=db_connection)
            mappings.to_csv(runDir + "/data/Rfam-PDB-mappings.csv")
            print(f"\t{validsymb}")
        except sqlalchemy.exc.OperationalError:  # Cannot connect :'(
            print(f"\t{errsymb}")
            # Check if a previous run succeeded (if file exists, use it)
            if os.path.isfile(runDir + "/data/Rfam-PDB-mappings.csv"):
                print("\t> Using previous version.")
                mappings = pd.read_csv(runDir + "/data/Rfam-PDB-mappings.csv")
            else:  # otherwise, abort.
                print("Can't do anything without data. Exiting.")
                raise Exception("Can't reach mysql-rfam-public.ebi.ac.uk on port 4497. Is it open on your system ?")

        return mappings

    def download_Rfam_cm(self):
        """ Download the covariance models from Rfam.

        Does not download if already there.
        """

        setproctitle(f"RNANet.py download_Rfam_cm()")

        print(f"\t> Download Rfam.cm.gz from Rfam..." + " " * 37, end='', flush=True)
        if not os.path.isfile(path_to_seq_data + "Rfam.cm"):
            try:
                subprocess.run(["wget", "ftp://ftp.ebi.ac.uk/pub/databases/Rfam/CURRENT/Rfam.cm.gz", "-O", path_to_seq_data + "Rfam.cm.gz"])
                print(f"\t{validsymb}", flush=True)
                print(f"\t\t> Uncompressing Rfam.cm...", end='', flush=True)
                subprocess.run(["gunzip", path_to_seq_data + "Rfam.cm.gz"], stdout=subprocess.DEVNULL)
                print(f"\t{validsymb}", flush=True)
            except:
                warn(f"Error downloading and/or extracting Rfam.cm !\t", error=True)
        else:
            print(f"{validsymb}\t(no need)", flush=True)

    def download_Rfam_family_stats(self, list_of_families):
        """Query the Rfam public MySQL database for statistics about their RNA families.

        Family ID, number of sequences identified, maximum length of those sequences.
        SETS family in the database (partially)
        """

        setproctitle(f"RNANet.py download_Rfam_family_stats()")

        try:
            db_connection = sqlalchemy.create_engine('mysql+pymysql://rfamro@mysql-rfam-public.ebi.ac.uk:4497/Rfam')

            # Prepare the SQL query. It computes the length of the chains and gets the maximum length by family.
            q = """SELECT stats.rfam_acc, k.description, stats.maxlength FROM
                    (SELECT fr.rfam_acc, MAX(    
                                                (CASE WHEN fr.seq_start > fr.seq_end THEN fr.seq_start
                                                                                    ELSE fr.seq_end
                                                END)
                                                -
                                                (CASE WHEN fr.seq_start > fr.seq_end THEN fr.seq_end
                                                                                    ELSE fr.seq_start
                                                END) + 1  
                                            ) AS 'maxlength'
                        FROM full_region fr
                        GROUP BY fr.rfam_acc
                    ) as stats
                    NATURAL JOIN
                    (SELECT rfam_acc, description FROM keywords) as k;
                    """

            # Query the public database
            d = pd.read_sql(q, con=db_connection)

            # filter the results to families we are interested in
            d = d[d["rfam_acc"].isin(list_of_families)]

            print(d)

            with sqlite3.connect(runDir + "/results/RNANet.db", timeout=20.0) as conn:
                conn.execute('pragma journal_mode=wal') # Allow multiple other readers to ask things while we execute this writing query
                # We use the REPLACE keyword to get the latest information
                sql_execute(conn, """INSERT OR REPLACE INTO family (rfam_acc, description, max_len)
                                     VALUES (?, ?, ?);""", 
                            many=True, 
                            data=list(d.to_records(index=False))
                            )  

        except sqlalchemy.exc.OperationalError:
            warn("Something's wrong with the SQL database. Check mysql-rfam-public.ebi.ac.uk status and try again later. Not printing statistics.")

    def download_Rfam_sequences(self, rfam_acc):
        """ Downloads the unaligned sequences known related to a given RNA family.

        Actually gets a FASTA archive from the public Rfam FTP. Does not download if already there."""

        setproctitle(f"RNANet.py download_Rfam_sequences({rfam_acc})")

        if not os.path.isfile(path_to_seq_data + f"rfam_sequences/fasta/{rfam_acc}.fa.gz"):
            for _ in range(10):  # retry 100 times if it fails
                try:
                    subprocess.run(["wget", f'ftp://ftp.ebi.ac.uk/pub/databases/Rfam/CURRENT/fasta_files/{rfam_acc}.fa.gz', "-O",
                                    path_to_seq_data + f"rfam_sequences/fasta/{rfam_acc}.fa.gz"], stdout=subprocess.DEVNULL, stderr=subprocess.DEVNULL)
                    notify(f"Downloaded {rfam_acc}.fa.gz from Rfam")
                    return          # if it worked, no need to retry
                except Exception as e:
                    warn(f"Error downloading {rfam_acc}.fa.gz: {e}")
                    warn("retrying in 0.2s (worker " + str(os.getpid()) + f', try {_+1}/100)')
                    time.sleep(0.2)
            warn("Tried to reach Rfam FTP 100 times and failed. Aborting.", error=True)
        else:
            notify(f"Downloaded {rfam_acc}.fa.gz from Rfam", "already there")

    def download_BGSU_NR_list(self, res):
        """ Downloads a list of RNA 3D structures proposed by Bowling Green State University RNA research group.
        The chosen list is the one with resolution threshold just above the desired one.

        Does not remove structural redundancy.
        """

        setproctitle(f"RNANet.py download_BGSU_NR_list({res})")

        nr_code = min([i for i in [1.5, 2.0, 2.5, 3.0, 3.5, 4.0, 20.0] if i >= res])
        print(f"> Fetching latest list of RNA files at {nr_code} A resolution from BGSU website...", end='', flush=True)

        # Download latest BGSU non-redundant list
        try:
            s = requests.get(f"http://rna.bgsu.edu/rna3dhub/nrlist/download/current/{nr_code}A/csv").content
            nr = open(path_to_3D_data + f"latest_nr_list_{nr_code}A.csv", 'w')
            nr.write("class,representative,class_members\n")
            nr.write(io.StringIO(s.decode('utf-8')).getvalue())
            nr.close()
        except:
            warn("Error downloading NR list !\t", error=True)

            # Try to read previous file
            if os.path.isfile(path_to_3D_data + f"latest_nr_list_{nr_code}A.csv"):
                print("\t> Use of the previous version.\t", end="", flush=True)
            else:
                return pd.DataFrame([], columns=["class","representative","class_members"])

        nrlist = pd.read_csv(path_to_3D_data + f"latest_nr_list_{nr_code}A.csv")
        full_structures_list = [ tuple(i[1]) for i in nrlist[["class","representative","class_members"]].iterrows() ]
        print(f"\t{validsymb}", flush=True)

        # The beginning of an adventure.
        return full_structures_list     # list of ( str (class), str(representative),str (class_members) )

    def download_from_SILVA(self, unit):

        setproctitle(f"RNANet.py download_from_SILVA({unit})")

        if not os.path.isfile(path_to_seq_data + f"realigned/{unit}.arb"):
            try:
                print(f"Downloading {unit} from SILVA...", end='', flush=True)
                if unit == "LSU":
                    subprocess.run(["wget", "-nv", "https://www.arb-silva.de/fileadmin/arb_web_db/release_138_1/ARB_files/SILVA_138.1_LSURef_opt.arb.gz",
                                    "-O", path_to_seq_data + "realigned/LSU.arb.gz"])
                else:
                    subprocess.run(["wget", "-nv", "https://www.arb-silva.de/fileadmin/arb_web_db/release_138_1/ARB_files/SILVA_138.1_SSURef_opt.arb.gz",
                                    "-O", path_to_seq_data + "realigned/SSU.arb.gz"])
            except:
                warn(f"Error downloading the {unit} database from SILVA", error=True)
                exit(1)
            subprocess.run(["gunzip", path_to_seq_data + f"realigned/{unit}.arb.gz"], stdout=subprocess.DEVNULL)
            print('\t'+validsymb)
        else:
            notify(f"Downloaded and extracted {unit} database from SILVA", "used previous file")


class Mapping:
    """
    A custom class to store more information about nucleotide mappings.
    """

    def __init__(self, chain_label, rfam_acc, pdb_start, pdb_end, inferred):
        """
        Arguments:
        rfam_acc : Rfam family accession number of the mapping
        pdb_start/pdb_end : nt_resnum start and end values in the 3D data that are mapped to the family
        inferred : wether the mapping has been inferred using BGSU's NR list
        """
        self.chain_label = chain_label
        self.rfam_acc = rfam_acc
        self.nt_start = pdb_start  # nt_resnum numbering
        self.nt_end = pdb_end  # nt_resnum numbering
        self.inferred = inferred

        self.logs = []  # Events are logged when modifying the mapping

    def filter_df(self, df):

        newdf = df.drop(df[(df.nt_resnum < self.nt_start) |
                           (df.nt_resnum > self.nt_end)].index)

        if len(newdf.index_chain) > 0:
            # everything's okay
            df = newdf
        else:
            # There were nucleotides in this chain but we removed them all while
            # filtering the ones outside the Rfam mapping.
            # This probably means that, for this chain, the mapping is relative to
            # index_chain and not nt_resnum.
            warn(f"Assuming mapping to {self.rfam_acc} is an absolute position interval.")
            weird_mappings.add(self.chain_label + "." + self.rfam_acc)
            df = df.drop(df[(df.index_chain < self.nt_start) |
                            (df.index_chain > self.nt_end)].index)

        # If, for some reason, index_chain does not start at one (e.g. 6boh, chain GB), make it start at one
        self.st = 0
        if len(df.index_chain) and df.iloc[0, 0] != 1:
            self.st = df.iloc[0, 0] - 1
            df.iloc[:, 0] -= self.st
            self.log(f"Shifting index_chain of {self.st}")

        # Check that some residues are not included by mistake:
        # e.g. 4v4t-AA.RF00382-20-55 contains 4 residues numbered 30 but actually far beyond the mapped part,
        # because the icode are not read by DSSR.
        toremove = df[df.index_chain > self.nt_end]
        if not toremove.empty:
            df = df.drop(toremove.index)
            self.log(f"Some nt_resnum values are likely to be wrong, not considering residues:")
            self.log(str(toremove))

        return df

    def log(self, message):
        if isinstance(message, str):
            self.logs.append(message+'\n')
        else:
            self.logs.append(str(message))

    def to_file(self, filename):
        if self.logs == []:
            return  # Do not create a log file if there is nothing to log

        if not os.path.exists(runDir+"/logs"):
            os.makedirs(runDir+"/logs", exist_ok=True)
        with open(runDir+"/logs/"+filename, "w") as f:
            f.writelines(self.logs)


class Pipeline:
    def __init__(self):
        self.dl = Downloader()
        self.known_issues = []  # list of chain_labels to ignore
        self.update = []        # list of Chain() objects we need to extract 3D information from
        self.n_chains = 0       # len(self.update)
        self.retry = []         # list of Chain() objects which we failed to extract information from
        self.loaded_chains = [] # list of Chain() objects we successfully extracted information from
        self.fam_list = []      # Rfam families of the above chains

        # Default options:
        self.CRYSTAL_RES = 4.0
        self.KEEP_HETATM = False
        self.HOMOLOGY = True
        self.USE_KNOWN_ISSUES = True
        self.RUN_STATS = False
        self.EXTRACT_CHAINS = False
        self.REUSE_ALL = False
        self.REDUNDANT = False
        self.ALIGNOPTS = None
        self.USESINA = False
        self.SELECT_ONLY = None
        self.ARCHIVE = False
        self.SAVELOGS = True
        self.FULLINFERENCE = False

    def process_options(self):
        """Sets the paths and options of the pipeline
        """
        
        global path_to_3D_data
        global path_to_seq_data

        setproctitle("RNANet.py process_options()")

        try:
            opts, _ = getopt.getopt(sys.argv[1:], "r:fhs", ["help", "resolution=", "3d-folder=", "seq-folder=", "keep-hetatm=", 
                                                            "only=", "cmalign-opts=", "maxcores=", "sina", "from-scratch", 
                                                            "full-inference", "no-homology", "redundant", "ignore-issues", "extract", 
                                                            "all", "no-logs", "archive", "update-homologous", "version"])
        except getopt.GetoptError as err:
            print(err)
            sys.exit(2)

        for opt, arg in opts:

            if opt in ["--from-scratch", "--update-homologous"] and "tobedefinedbyoptions" in [path_to_3D_data, path_to_seq_data]:
                print("Please provide --3d-folder and --seq-folder first, so that we know what to delete and update.")
                exit()

            if opt == "-h" or opt == "--help":
                print("RNANet, a script to build a multiscale RNA dataset from public data\n"
                      "Developped by Louis Becquey (louis.becquey@univ-evry.fr), 2020")
                print()
                print("Options:")
                print("-h [ --help ]\t\t\tPrint this help message")
                print("--version\t\t\tPrint the program version")
                print()
                print("Select what to do:")
                print("--------------------------------------------------------------------------------------------------------------")
                print("-f [ --full-inference ]\t\tInfer new mappings even if Rfam already provides some. Yields more copies of"
                      "\n\t\t\t\t chains mapped to different families.")
                print("--redundant\t\t\t\tStore the class members in the database thoughts to be redundant for predictions.")
                print("-s\t\t\t\tRun statistics computations after completion")
                print("--extract\t\t\tExtract the portions of 3D RNA chains to individual mmCIF files.")
                print("--keep-hetatm=False\t\t(True | False) Keep ions, waters and ligands in produced mmCIF files. "
                      "\n\t\t\t\t Does not affect the descriptors.")
                print("--no-homology\t\t\tDo not try to compute PSSMs and do not align sequences."
                      "\n\t\t\t\t Allows to yield more 3D data (consider chains without a Rfam mapping).")
                print()
                print("Select how to do it:")
                print("--------------------------------------------------------------------------------------------------------------")
                print("--3d-folder=…\t\t\tPath to a folder to store the 3D data files. Subfolders will contain:"
                      "\n\t\t\t\t\tRNAcifs/\t\tFull structures containing RNA, in mmCIF format"
                      "\n\t\t\t\t\trna_mapped_to_Rfam/\tExtracted 'pure' RNA chains"
                      "\n\t\t\t\t\tdatapoints/\t\tFinal results in CSV file format.")
                print("--seq-folder=…\t\t\tPath to a folder to store the sequence and alignment files. Subfolders will be:"
                      "\n\t\t\t\t\trfam_sequences/fasta/\tCompressed hits to Rfam families"
                      "\n\t\t\t\t\trealigned/\t\tSequences, covariance models, and alignments by family")
                print("--sina\t\t\tForce the RNANet to align large subunit LSU and small subunit SSU ribosomal RNA using sina instead of infernal,"
                "\n\t\t\t\t\t the other RNA families will be aligned using infernal.")
                print("--maxcores=…\t\t\tLimit the number of cores to use in parallel portions to reduce the simultaneous"
                      "\n\t\t\t\t need of RAM. Should be a number between 1 and your number of CPUs. Note that portions"
                      "\n\t\t\t\t of the pipeline already limit themselves to 50% or 70% of that number by default.")
                print("--cmalign-opts=…\t\tA string of additional options to pass to cmalign aligner, e.g. \"--nonbanded --mxsize 2048\"")
                print("--archive\t\t\tCreate tar.gz archives of the datapoints text files and the alignments,"
                      "\n\t\t\t\t and update the link to the latest archive. ")
                print("--no-logs\t\t\tDo not save per-chain logs of the numbering modifications")
                print()
                print("Select which data we are interested in:")
                print("--------------------------------------------------------------------------------------------------------------")
                print("-r 4.0 [ --resolution=4.0 ]\tMaximum 3D structure resolution to consider a RNA chain.")
                print("--all\t\t\t\tBuild chains even if they already are in the database.")
                print("--only\t\t\t\tAsk to process a specific chain label only")
                print("--ignore-issues\t\t\tDo not ignore already known issues and attempt to compute them")
                print("--update-homologous\t\tRe-download Rfam and SILVA databases, realign all families, and recompute all CSV files")
                print("--from-scratch\t\t\tDelete database, local 3D and sequence files, and known issues, and recompute.")
                print()
                print("Typical usage:")
                print(f"nohup bash -c 'time {fileDir}/RNAnet.py --3d-folder ~/Data/RNA/3D/ --seq-folder ~/Data/RNA/sequences -s --no-logs' &")
                sys.exit()
            elif opt == '--version':
                print("RNANet v1.4 beta, parallelized, Dockerized")
                print("Last revision : April 2021")
                sys.exit()
            elif opt == "-r" or opt == "--resolution":
                assert float(arg) > 0.0 and float(arg) <= 20.0
                self.CRYSTAL_RES = float(arg)
            elif opt == "-s":
                self.RUN_STATS = True
            elif opt == "--keep-hetatm":
                assert arg in ["True", "False"]
                self.KEEP_HETATM = (arg == "True")
            elif opt == "--no-homology":
                self.HOMOLOGY = False
            elif opt == '--3d-folder':
                path_to_3D_data = os.path.abspath(arg)
                if path_to_3D_data[-1] != '/':
                    path_to_3D_data += '/'
                print("> Storing 3D data into", path_to_3D_data)
            elif opt == '--seq-folder':
                path_to_seq_data = os.path.abspath(arg)
                if path_to_seq_data[-1] != '/':
                    path_to_seq_data += '/'
                print("> Storing sequences into", path_to_seq_data)
            elif opt == "--ignore-issues":
                self.USE_KNOWN_ISSUES = False
            elif opt == "--only":
                self.USE_KNOWN_ISSUES = False
                self.REUSE_ALL = True
                self.SELECT_ONLY = arg
            elif opt == "--from-scratch":
                warn("Deleting previous database and recomputing from scratch.")
                subprocess.run(["rm", "-rf",
                                path_to_3D_data + "annotations",
                                path_to_3D_data + "RNAcifs",
                                path_to_3D_data + "rna_mapped_to_Rfam",
                                path_to_3D_data + "rnaonly",
                                path_to_seq_data + "realigned",
                                path_to_seq_data + "rfam_sequences",
                                runDir + "/known_issues.txt",
                                runDir + "/known_issues_reasons.txt",
                                runDir + "/results/RNANet.db"])
            elif opt == "--update-homologous":
                warn("Deleting previous sequence files and recomputing alignments.")
                subprocess.run(["rm", "-rf",
                                path_to_seq_data + "realigned",
                                path_to_seq_data + "rfam_sequences"])
                self.REUSE_ALL = True
            elif opt == "cmalign-opts":
                self.ALIGNOPTS = arg
            elif opt == "--all":
                self.REUSE_ALL = True
                self.USE_KNOWN_ISSUES = False
            elif opt == "--extract":
                self.EXTRACT_CHAINS = True
            elif opt == "--archive":
                self.ARCHIVE = True
            elif opt == "--no-logs":
                self.SAVELOGS = False
            elif opt == "--maxcores":
                global ncores
                ncores = min(ncores, int(arg))
            elif opt == "-f" or opt == "--full-inference":
                self.FULLINFERENCE = True
            elif opt=="--redundant":
                self.REDUNDANT=True
            elif opt=="--sina":
                self.USESINA=True

        if self.HOMOLOGY and "tobedefinedbyoptions" in [path_to_3D_data, path_to_seq_data] or path_to_3D_data == "tobedefinedbyoptions":
            print("usage: RNANet.py --3d-folder path/where/to/store/chains --seq-folder path/where/to/store/alignments")
            print("See RNANet.py --help for more information.")
            exit(1)

    @trace_unhandled_exceptions
    def list_available_mappings(self) -> None:
        """List 3D chains with available Rfam mappings.

        Return a list of Chain() objects with the mappings set up.        
        If self.HOMOLOGY is set to False, simply returns a list of Chain() objects with available 3D chains.
        """

        setproctitle("RNANet.py list_available_mappings()")

        # List all 3D RNA chains below given resolution
        full_structures_list = self.dl.download_BGSU_NR_list(self.CRYSTAL_RES)  # list of tuples ( class, class_members )

        # Check for a list of known problems:
        if os.path.isfile(runDir + "/known_issues.txt"):
            with open(runDir + "/known_issues.txt", 'r') as issues:
                if self.HOMOLOGY:
                    self.known_issues = [ x[:-1] for x in issues.readlines() if '-' in x ]
                else:
                    self.known_issues = [ x[:-1] for x in issues.readlines() if not '-' in x ]
            if self.USE_KNOWN_ISSUES:
                print("\t> Ignoring known issues:")
                print(" ".join(self.known_issues))

        if self.HOMOLOGY:
            # Ask Rfam their mappings between PDB structures and Rfam families
            allmappings = self.dl.download_Rfam_PDB_mappings()

            # Compute the extended list of mappable structures using NR-list and Rfam-PDB mappings
            # And get Chain() objects.
            # If self.FULLINFERENCE is False, the extended list is already filtered to remove
            # the chains which already are in the database.
            print("> Building list of structures...", flush=True)
            p = Pool(initializer=init_worker, initargs=(tqdm.get_lock(),), processes=ncores)
            try:

                pbar = tqdm(full_structures_list, maxinterval=1.0, miniters=1,
                            desc="Eq. classes", bar_format="{desc}:{percentage:3.0f}%|{bar}|")
                for _, newchains in enumerate(p.imap_unordered(partial(
                                                                    work_infer_mappings, 
                                                                    not self.REUSE_ALL, 
                                                                    allmappings, 
                                                                    self.FULLINFERENCE,
                                                                    self.REDUNDANT
                                                              ), 
                                                              full_structures_list, 
                                                              chunksize=1)):
                    self.update += newchains
                    
                    pbar.update(1)  # Everytime the iteration finishes, update the global progress bar

                pbar.close()
                p.close()
                p.join()
            except KeyboardInterrupt:
                warn("KeyboardInterrupt, terminating workers.", error=True)
                pbar.close()
                p.terminate()
                p.join()
                exit(1)
        else:
            conn = sqlite3.connect(runDir+"/results/RNANet.db", timeout=10.0)
            conn.execute('pragma journal_mode=wal')
            for eq_class, codelist in tqdm(full_structures_list, desc="Eq. classes"):
                codes = codelist.replace('+', ',').split(',')

                # Simply convert the list of codes to Chain() objects
                for c in codes:
                    nr = c.split('|')
                    pdb_id = nr[0].lower()
                    pdb_model = int(nr[1])
                    pdb_chain_id = nr[2].upper()
                    chain_label = f"{pdb_id}_{str(pdb_model)}_{pdb_chain_id}"
                    res = sql_ask_database(conn, f"""SELECT chain_id from chain 
                                                        WHERE structure_id='{pdb_id}' 
                                                        AND chain_name='{pdb_chain_id}' 
                                                        AND rfam_acc = 'unmappd' 
                                                        AND issue=0""")
                    if not len(res) or self.REUSE_ALL:  # the chain is NOT yet in the database, or this is a known issue
                        self.update.append(Chain(pdb_id, pdb_model, pdb_chain_id, chain_label, eq_class))
            conn.close()

        if self.SELECT_ONLY is not None:
            self.update = [ c for c in self.update if c.chain_label == self.SELECT_ONLY ]

        self.n_chains = len(self.update)
        print(str(self.n_chains) + " RNA chains of interest.")

    @trace_unhandled_exceptions
    def dl_and_annotate(self, retry=False, coeff_ncores=0.75):
        """
        Gets mmCIF files from the PDB, and runs DSSR on them.
        Ignores a structure if the file already exists (not if we are retrying).

        REQUIRES the previous definition of self.update, so call list_available_mappings() before.
        SETS table structure
        """

        setproctitle(f"RNANet.py dl_and_annotate(retry={retry})")

        # Prepare the results folders
        if not os.path.isdir(path_to_3D_data + "RNAcifs"):
            # for the whole structures
            os.makedirs(path_to_3D_data + "RNAcifs")
        if not os.path.isdir(path_to_3D_data + "annotations"):
            # for DSSR analysis of the whole structures
            os.makedirs(path_to_3D_data + "annotations")

        # Download and annotate
        print("> Downloading and annotating structures (or checking previous results if they exist)...", flush=True)
        if retry:
            mmcif_list = sorted(set([c.pdb_id for c in self.retry]))
        else:
            mmcif_list = sorted(set([c.pdb_id for c in self.update]))
        try:
            p = Pool(initializer=init_worker, initargs=(tqdm.get_lock(),), processes=int(coeff_ncores*ncores))
            pbar = tqdm(mmcif_list, maxinterval=1.0, miniters=1, desc="mmCIF files")
            for _ in p.imap_unordered(work_mmcif, mmcif_list, chunksize=1):
                pbar.update(1)  # Everytime the iteration finishes, update the global progress bar
            pbar.close()
            p.close()
            p.join()
        except KeyboardInterrupt:
            warn("KeyboardInterrupt, terminating workers.", error=True)
            pbar.close()
            p.terminate()
            p.join()
            exit(1)

    def build_chains(self, retry=False, coeff_ncores=1.0):
        """ Extract the desired chain portions if asked,
        and extract their informations from the JSON files to the database.

        REQUIRES the previous definition of self.update, so call list_available_mappings() before.
        SETS self.loaded_chains
        """

        setproctitle(f"RNANet.py build_chains(retry={retry})")

        # Prepare folders
        if self.EXTRACT_CHAINS:
            if self.HOMOLOGY and not os.path.isdir(path_to_3D_data + "rna_mapped_to_Rfam"):
                # for the portions mapped to Rfam
                os.makedirs(path_to_3D_data + "rna_mapped_to_Rfam")
            if (not self.HOMOLOGY) and not os.path.isdir(path_to_3D_data + "rna_only"):
                # extract chains of pure RNA
                os.makedirs(path_to_3D_data + "rna_only")

        # define and run jobs
        joblist = []
        if retry:
            clist = self.retry
        else:
            clist = self.update
        for c in clist:
            if retry:
                c.delete_me = False  # give a second chance
            if (c.chain_label not in self.known_issues) or not self.USE_KNOWN_ISSUES:
                joblist.append(Job(function=work_build_chain, how_many_in_parallel=int(coeff_ncores*ncores),
                                   args=[c, self.EXTRACT_CHAINS, self.KEEP_HETATM, retry, self.SAVELOGS]))
        try:
            results = execute_joblist(joblist)
        except:
            print("Exiting", flush=True)
            exit(1)

        # If there were newly discovered problems, add this chain to the known issues
        issues = 0
        issues_names = []
        ki = open(runDir + "/known_issues.txt", 'a')
        kir = open(runDir + "/known_issues_reasons.txt", 'a')
        for c in results:
            if c[1].delete_me and c[1].chain_label not in self.known_issues:
                if retry or "Could not load existing" not in c[1].error_messages:
                    self.known_issues.append(c[1].chain_label)
                    issues += 1
                    issues_names.append(c[1].chain_label)
                    ki.write(c[1].chain_label + '\n')
                    kir.write(c[1].chain_label + '\n' +
                              c[1].error_messages + '\n\n')
                    with sqlite3.connect(runDir+"/results/RNANet.db") as conn:
                        conn.execute('pragma journal_mode=wal') # Allow multiple other readers to ask things while we execute this writing query
                        sql_execute(conn, f"UPDATE chain SET issue = 1 WHERE chain_id = ?;", data=(c[1].db_chain_id,))
        ki.close()
        kir.close()
        if issues:
            warn(f"Added {issues} newly discovered issues to known issues:")
            print("\033[33m" + " ".join(issues_names) + "\033[0m", flush=True)

        # Add successfully built chains to list
        self.loaded_chains += [c[1] for c in results if not c[1].delete_me]

        # Identify errors due to empty JSON files (this happen when RAM is full, we believe).
        # Retrying often solves the issue... so retry once with half the cores to limit the RAM usage.
        self.to_retry = [ c[1] for c in results if "Could not load existing" in c[1].error_messages ]

    def checkpoint_save_chains(self):
        """Saves self.loaded_chains to data/loaded_chains.picke
        """
        with open(runDir + "/data/loaded_chains.pickle", "wb") as pick:
            pickle.dump(self.loaded_chains, pick)

    def checkpoint_load_chains(self):
        """Load self.loaded_chains from data/loaded_chains.pickle
        """
        with open(runDir + "/data/loaded_chains.pickle", "rb") as pick:
            self.loaded_chains = pickle.load(pick)

    def prepare_sequences(self):
        """Downloads homologous sequences and covariance models required to compute MSAs.

        REQUIRES that self.loaded_chains is defined.
        SETS family (partially, through call)
        """

        setproctitle("RNANet.py prepare_sequences()")

        # Preparing a results folder
        if not os.access(path_to_seq_data + "realigned/", os.F_OK):
            os.makedirs(path_to_seq_data + "realigned/")
        if not os.path.isdir(path_to_seq_data + "rfam_sequences/fasta/"):
            os.makedirs(path_to_seq_data + "rfam_sequences/fasta/", exist_ok=True)

        # Update the family table (rfam_acc, description, max_len)
        self.dl.download_Rfam_family_stats(self.fam_list)

        # Download the covariance models for all families
        self.dl.download_Rfam_cm()

        joblist = []
        for f in self.fam_list:
            joblist.append(Job(function=work_prepare_sequences, how_many_in_parallel=ncores, args=[
                           self.dl, self.USESINA, f, rfam_acc_to_download[f]]))
        try:
            execute_joblist(joblist)

            if len(set(self.fam_list).intersection(SSU_set)):
                self.dl.download_from_SILVA("SSU")
            if len(set(self.fam_list).intersection(LSU_set)):
                self.dl.download_from_SILVA("LSU")
        except KeyboardInterrupt:
            print("Exiting")
            exit(1)

    def realign(self):
        """Perform multiple sequence alignments.

        REQUIRES self.fam_list to be defined
        SETS family (partially)
        """

        setproctitle("RNANet.py realign()")

        # Prepare the job list
        joblist = []
        for f in self.fam_list:
            # the function already uses all CPUs so launch them one by one (how_many_in_parallel=1)
            joblist.append(Job(function=work_realign, args=[self.USESINA, self.ALIGNOPTS, f], how_many_in_parallel=1, label=f))

        # Execute the jobs
        try:
            results = execute_joblist(joblist)
        except:
            print("Exiting")
            exit(1)

        # Update the database
        data = []
        for r in results:
            align = AlignIO.read(path_to_seq_data + "realigned/" + r[0] + "++.afa", "fasta")
            nb_3d_chains = len([1 for r in align if '[' in r.id])
            if r[0] in SSU_set:  # SSU v138.1 is used
                nb_homologs = 2224740 	    # source: https://www.arb-silva.de/documentation/release-1381/
                nb_total_homol = nb_homologs + nb_3d_chains
            elif r[0] in LSU_set:  # LSU v138.1 is used
                nb_homologs = 227331        # source: https://www.arb-silva.de/documentation/release-1381/
                nb_total_homol = nb_homologs + nb_3d_chains
            else:
                nb_total_homol = len(align)
                nb_homologs = nb_total_homol - nb_3d_chains
            data.append((nb_homologs, nb_3d_chains, nb_total_homol, align.get_alignment_length(), r[2], r[3], r[0]))

        with sqlite3.connect(runDir + "/results/RNANet.db") as conn:
            conn.execute('pragma journal_mode=wal') # Allow multiple other readers to ask things while we execute this writing query
            sql_execute(conn, """UPDATE family SET nb_homologs = ?, nb_3d_chains = ?, nb_total_homol = ?, ali_len = ?, comput_time = ?, comput_peak_mem = ? 
                                 WHERE rfam_acc = ?;""", many=True, data=data)

    def remap(self):
        """Compute nucleotide frequencies of some alignments and save them in the database

        REQUIRES self.fam_list to be defined
        """

        setproctitle("RNANet.py remap()")

        print("Computing nucleotide frequencies in alignments...\nThis can be very long on slow storage devices (Hard-drive...)")
        print("Check your CPU and disk I/O activity before deciding if the job failed.")
        nworkers = max(min(ncores, len(self.fam_list)), 1)

        # Prepare the architecture of a shiny multi-progress-bars design
                                                # Push the number of workers to a queue.
        global idxQueue                         # ... Then each Pool worker will
        for i in range(nworkers):               # ... pick a number from the queue when starting the computation for one family,
            idxQueue.put(i)                     # ... and replace it when the computation has ended so it could be picked up later.

        # Start a process pool to dispatch the RNA families,
        # over multiple CPUs (one family by CPU)
        p = Pool(initializer=init_worker, initargs=(tqdm.get_lock(),), processes=nworkers)

        try:
            fam_pbar = tqdm(total=len(self.fam_list), desc="RNA families", position=0, leave=True)
            # Apply work_pssm_remap to each RNA family
            for i, _ in enumerate(p.imap_unordered(work_pssm_remap, self.fam_list, chunksize=1)):
                # Everytime the iteration finishes on a family, update the global progress bar over the RNA families
                fam_pbar.update(1)
            fam_pbar.close()
            p.close()
            p.join()
        except KeyboardInterrupt:
            warn("KeyboardInterrupt, terminating workers.", error=True)
            fam_pbar.close()
            p.terminate()
            p.join()
            exit(1)

    def extractCMs(self):
        """
        Extracts Rfam CMs of the families for which we have 3D structures and compresses
        them for later use with cmscan.
        """

        # Retrieve the list of families and write them to a "keys file"
        allfams = []
        with sqlite3.connect(runDir+"/results/RNANet.db", timeout=10.0) as conn:
            conn.execute('pragma journal_mode=wal')
            allfams = sql_ask_database(conn, "SELECT DISTINCT rfam_acc FROM chain ORDER BY rfam_acc ASC;")
            allfams = [ r[0]+"\n" for r in allfams ]
        if not len(allfams):
            return
        with open(runDir + "/results/available_families.txt", "w") as f:
            f.writelines(allfams)

        # Extract the families from Rfam.cm
        os.makedirs(runDir + "/results/cm/", exist_ok=True)
        subprocess.run(["cmfetch", "-f", "-o", runDir + "/results/cm/RNANet.cm", path_to_seq_data + "Rfam.cm", runDir + "/results/available_families.txt"])
        os.remove(runDir + "/results/available_families.txt")

        # Compress the cm database for use with cmscan
        subprocess.run(["rm", "-f", runDir + "/results/cm/RNANet.cm.i1p", runDir + "/results/cm/RNANet.cm.i1i", runDir + "/results/cm/RNANet.cm.i1m", runDir + "/results/cm/RNANet.cm.i1f"])
        subprocess.run(["cmpress", runDir + "/results/cm/RNANet.cm"])
    
    def output_results(self):
        """Produces CSV files, archive them, and additional metadata files

        REQUIRES self.loaded_chains (to output corresponding CSV files) and self.fam_list (for statistics)
        """

        setproctitle("RNANet.py output_results()")

        # Prepare folders:
        if not os.path.isdir(path_to_3D_data + "datapoints/"):
            os.makedirs(path_to_3D_data + "datapoints/")

        # Save to by-chain CSV files
        p = Pool(initializer=init_worker, initargs=(tqdm.get_lock(),), processes=3)
        try:
            pbar = tqdm(total=len(self.loaded_chains), desc="Saving chains to CSV", position=0, leave=True)
            for _, _2 in enumerate(p.imap_unordered(work_save, self.loaded_chains)):
                pbar.update(1)
            pbar.close()
            p.close()
            p.join()
        except KeyboardInterrupt:
            warn("KeyboardInterrupt, terminating workers.", error=True)
            pbar.close()
            p.terminate()
            p.join()
            exit(1)

        # Run statistics
        if self.RUN_STATS:
            # Remove previous precomputed data
            subprocess.run(["rm", "-f", runDir + f"/data/wadley_kernel_eta_{self.CRYSTAL_RES}.npz", 
                                        runDir + f"/data/wadley_kernel_eta_prime_{self.CRYSTAL_RES}.npz", 
                                        runDir + f"/data/pair_counts_{self.CRYSTAL_RES}.csv"])
            for f in self.fam_list:
                subprocess.run(["rm", "-f", runDir + f"/data/{f}.npy", 
                                            runDir + f"/data/{f}_pairs.csv", 
                                            runDir + f"/data/{f}_counts.csv"])

            # Run statistics files
            subprocess.run([python_executable, fileDir+"/scripts/regression.py", runDir + "/results/RNANet.db"])
            subprocess.run([python_executable, fileDir+"/statistics.py", "--3d-folder",  path_to_3D_data, 
                            "--seq-folder", path_to_seq_data, "-r", str(self.CRYSTAL_RES)])

        # Save additional informations
        with sqlite3.connect(runDir+"/results/RNANet.db") as conn:
            conn.execute('pragma journal_mode=wal')
            pd.read_sql_query("""SELECT rfam_acc, description, idty_percent, nb_homologs, nb_3d_chains, nb_total_homol, max_len, comput_time, comput_peak_mem 
                                 FROM family ORDER BY nb_3d_chains DESC;""",
                              conn).to_csv(runDir + f"/results/families.csv", float_format="%.2f", index=False)
            pd.read_sql_query("""SELECT eq_class, structure_id, chain_name, pdb_start, pdb_end, rfam_acc, inferred, date, exp_method, resolution, issue 
                                 FROM structure 
                                 JOIN chain ON structure.pdb_id = chain.structure_id
                                 ORDER BY structure_id, chain_name, rfam_acc ASC;""",
                              conn).to_csv(runDir + f"/results/summary.csv", float_format="%.2f", index=False)

        if self.ARCHIVE:
            os.makedirs(runDir + "/archive", exist_ok=True)
            datestr = time.strftime('%Y%m%d')
            subprocess.run(["rm", "-f", runDir + f"/archive/RNANET_datapoints_latest.tar.gz"])
            subprocess.run(["tar", "-C", path_to_3D_data + "/datapoints", "-czf", runDir + f"/archive/RNANET_datapoints_{datestr}.tar.gz", "."])
            subprocess.run(["ln", "-s", runDir + f"/archive/RNANET_datapoints_{datestr}.tar.gz", runDir + f"/archive/RNANET_datapoints_latest.tar.gz"])

            # gather the alignments
            os.makedirs(path_to_seq_data + "realigned/3d_only", exist_ok=True)
            subprocess.run(["cp", path_to_seq_data + "realigned/*_3d_only.afa", path_to_seq_data + "realigned/3d_only" ])
            subprocess.run(["rm", "-f", runDir + f"/archive/RNANET_alignments_latest.tar.gz"])
            subprocess.run(["tar", "-C", path_to_seq_data + "realigned/3d_only" , "-czf", runDir + f"/archive/RNANET_alignments_latest.tar.gz", "."])

    def sanitize_database(self):
        """Searches for issues in the database and correct them"""

        setproctitle("RNANet.py sanitize_database()")

        conn = sqlite3.connect(runDir + "/results/RNANet.db")
        conn.execute('pragma journal_mode=wal')

        # Assert every structure is used
        r = sql_ask_database(conn, """SELECT DISTINCT pdb_id FROM structure WHERE pdb_id NOT IN (SELECT DISTINCT structure_id FROM chain);""")
        if len(r) and r[0][0] is not None:
            warn("Structures without referenced chains have been detected.")
            print(" ".join([x[0] for x in r]))

        # Assert every chain is attached to a structure
        r = sql_ask_database(conn, """SELECT DISTINCT chain_id, structure_id FROM chain WHERE structure_id NOT IN (SELECT DISTINCT pdb_id FROM structure);""")
        if len(r) and r[0][0] is not None:
            warn("Chains without referenced structures have been detected")
            print(" ".join([str(x[1])+'-'+str(x[0]) for x in r]))

        if self.HOMOLOGY:
            # check if chains have been re_mapped:
            r = sql_ask_database(conn, """SELECT COUNT(DISTINCT chain_id) AS Count, rfam_acc FROM chain 
                                          WHERE issue = 0 
                                                AND rfam_acc != 'unmappd'
                                                AND chain_id NOT IN (SELECT DISTINCT chain_id FROM re_mapping)
                                          GROUP BY rfam_acc;""")
            try:
                if len(r) and r[0][0] is not None:
                    warn("Chains were not remapped:")
                    for x in r:
                        print(str(x[0]) + " chains of family " + x[1])
            except TypeError as e:
                print(r)
                print(next(r))
                print(e)
                exit()
            # # TODO : Optimize this (too slow)
            # # check if some columns are missing in the remappings:
            # r = sql_ask_database(conn, """SELECT c.chain_id, c.structure_id, c.chain_name, c.rfam_acc, r.index_chain, r.index_ali
            #                                 FROM chain as c
            #                                 NATURAL JOIN re_mapping as r
            #                                 WHERE index_ali NOT IN (SELECT index_ali FROM align_column WHERE rfam_acc = c.rfam_acc);""")
            # if len(r) and r[0][0] is not None:
            #     warn("Missing positions in the re-mapping:")
            #     for x in r:
            #         print(x)

            # check that filtered alignment have the same length than the number of saved alignment columns for a family
            r = sql_ask_database(conn, """select family.rfam_acc, count, ali_filtered_len 
                                          FROM family 
                                          LEFT JOIN (
                                              SELECT rfam_acc, count(distinct index_ali) as count from align_column where index_ali>0 group by rfam_acc
                                          ) AS s ON family.rfam_acc=s.rfam_acc;""")
            for f in r:
                if f[1] is None or f[2] is None:
                    warn(f"{f[0]} has incomplete alignement data: {f[1]} alignement columns saved, filtered alignment is of length {f[2]}")
                    continue

                if f[1] != f[2]:
                    warn(f"{f[0]} has {f[1]} alignement columns saved, but its filtered alignment is of length {f[2]} !")

        conn.close()


def read_cpu_number():
    """This function reads the number of CPU cores available from /proc/cpuinfo.
    One shall not use os.cpu_count() on LXC containers,
    because it reads info from /sys wich is not the VM resources but the host resources.
    """
    p = subprocess.run(['grep', '-Ec', '(Intel|AMD)', '/proc/cpuinfo'], stdout=subprocess.PIPE)
    return int(int(p.stdout.decode('utf-8')[:-1])/2)

def init_worker(tqdm_lock=None):
    signal.signal(signal.SIGINT, signal.SIG_IGN)
    if tqdm_lock is not None:
        tqdm.set_lock(tqdm_lock)

def warn(message, error=False):
    """Pretty-print warnings and error messages.
    """
    # Cut if too long
    if len(message) > 66:
        x = message.find(' ', 50, 66)
        if x != -1:
            warn(message[:x], error=error)
            warn(message[x+1:], error=error)
        else:
            warn(message[:x], error=error)
        return

    if error:
        print(f"\t> \033[31mERR: {message:65s}\033[0m\t{errsymb}", flush=True)
    else:
        print(f"\t> \033[33mWARN: {message:64s}\033[0m\t{warnsymb}", flush=True)

def notify(message, post=''):
    if len(post):
        post = '(' + post + ')'
    print(f"\t> {message:70s}\t{validsymb}\t{post}", flush=True)

def _mutable_SeqIO_to_alignment_iterator(handle):
    records = list(MutableFastaIterator(handle))
    if records:
        yield MultipleSeqAlignment(records)

def parse(handle):
    with open(handle, 'r') as fp:
        yield from _mutable_SeqIO_to_alignment_iterator(fp)

def read(handle):
    iterator = parse(handle)
    try:
        alignment = next(iterator)
    except StopIteration:
        raise ValueError("No records found in handle") from None
    try:
        next(iterator)
        raise ValueError("More than one record found in handle")
    except StopIteration:
        pass
    return alignment

def sql_define_tables(conn):
    conn.executescript(
        """ PRAGMA foreign_keys = on;
            CREATE TABLE IF NOT EXISTS structure (
                pdb_id         CHAR(4) PRIMARY KEY NOT NULL,
                pdb_model      CHAR(1) NOT NULL,
                date           DATE,
                exp_method     VARCHAR(50),
                resolution     REAL,
                UNIQUE (pdb_id, pdb_model)
            );
            CREATE TABLE IF NOT EXISTS chain (
                chain_id        INTEGER PRIMARY KEY NOT NULL,
                structure_id    CHAR(4) NOT NULL,
                chain_name      VARCHAR(2) NOT NULL,
                eq_class        VARCHAR(16),
                pdb_start       SMALLINT,
                pdb_end         SMALLINT,
                issue           TINYINT,
                rfam_acc        CHAR(7),
                inferred        TINYINT,
                chain_freq_A    REAL,
                chain_freq_C    REAL,
                chain_freq_G    REAL,
                chain_freq_U    REAL,
                chain_freq_other REAL,
                pair_count_cWW  SMALLINT,
                pair_count_cWH  SMALLINT,
                pair_count_cWS  SMALLINT,
                pair_count_cHH  SMALLINT,
                pair_count_cHS  SMALLINT,
                pair_count_cSS  SMALLINT,
                pair_count_tWW  SMALLINT,
                pair_count_tWH  SMALLINT,
                pair_count_tWS  SMALLINT,
                pair_count_tHH  SMALLINT,
                pair_count_tHS  SMALLINT,
                pair_count_tSS  SMALLINT,
                pair_count_other SMALLINT,
                UNIQUE (structure_id, chain_name, rfam_acc),
                FOREIGN KEY(structure_id) REFERENCES structure(pdb_id) ON DELETE CASCADE,
                FOREIGN KEY(rfam_acc) REFERENCES family(rfam_acc) ON DELETE CASCADE
            );
            CREATE TABLE IF NOT EXISTS nucleotide (
                chain_id        INT,
                index_chain     SMALLINT,
                old_nt_resnum   VARCHAR(5),
                nt_position     SMALLINT,
                nt_name         VARCHAR(5),
                nt_code         CHAR(1),
                nt_align_code   CHAR(1),
                is_A TINYINT, is_C TINYINT, is_G TINYINT, is_U TINYINT, is_other TINYINT,
                dbn             CHAR(1),
                paired          VARCHAR(20),
                nb_interact     TINYINT,
                pair_type_LW    VARCHAR(20),
                pair_type_DSSR  VARCHAR(25),
                alpha REAL, beta REAL, gamma REAL, delta REAL, epsilon REAL, zeta REAL,
                epsilon_zeta    REAL,
                bb_type         VARCHAR(5),
                chi             REAL,
                glyco_bond      VARCHAR(3),
                v0 REAL, v1 REAL, v2 REAL, v3 REAL, v4 REAL,
                form            CHAR(1),
                ssZp            REAL,
                Dp              REAL,
                eta REAL, theta REAL, eta_prime REAL, theta_prime REAL, eta_base REAL, theta_base REAL,
                phase_angle     REAL,
                amplitude       REAL,
                puckering       VARCHAR(20),
                PRIMARY KEY (chain_id, index_chain),
                FOREIGN KEY(chain_id) REFERENCES chain(chain_id) ON DELETE CASCADE
            );
            CREATE TABLE IF NOT EXISTS re_mapping (
                chain_id        INT NOT NULL,
                index_chain     INT NOT NULL,
                index_ali       INT NOT NULL,
                PRIMARY KEY (chain_id, index_chain),
                FOREIGN KEY(chain_id) REFERENCES chain(chain_id) ON DELETE CASCADE
            );
            CREATE TABLE IF NOT EXISTS family (
                rfam_acc        CHAR(7) PRIMARY KEY NOT NULL,
                description     VARCHAR(100),
                nb_homologs     INT,
                nb_3d_chains    INT,
                nb_total_homol  INT,
                max_len         UNSIGNED SMALLINT,
                ali_len         UNSIGNED SMALLINT,
                ali_filtered_len UNSIGNED SMALLINT,
                comput_time     REAL,
                comput_peak_mem REAL,
                idty_percent    REAL
            );
            CREATE TABLE IF NOT EXISTS align_column (
                rfam_acc        CHAR(7) NOT NULL,
                index_ali       INT NOT NULL,
                cm_coord        INT,
                freq_A          REAL,
                freq_C          REAL,
                freq_G          REAL,
                freq_U          REAL,
                freq_other      REAL,
                fields_A        REAL,
                fields_C        REAL,
                fields_G        REAL,
                fields_U        REAL,
                gap_percent     REAL,
                consensus       CHAR(1),
                cons_sec_struct CHAR(1),
                PRIMARY KEY (rfam_acc, index_ali),
                FOREIGN KEY(rfam_acc) REFERENCES family(rfam_acc) ON DELETE CASCADE
            );
         """)
    conn.commit()

    # Prepare the WAL files while we're in single thread, otherwise it sometimes fails 
    # at the first access in WAL mode
    conn.execute("pragma journal_mode=wal")

@trace_unhandled_exceptions
def sql_ask_database(conn, sql, warn_every=10):
    """
    Reads the SQLite database.
    Returns a list of tuples.
    """
    cursor = conn.cursor()
    for _ in range(100):  # retry 100 times if it fails
        try:
            result = cursor.execute(sql).fetchall()
            cursor.close()
            return result         # if it worked, no need to retry
        except sqlite3.OperationalError as e:
            if warn_every and not (_+1) % warn_every:
                warn(str(e) + ", retrying in 0.2s (worker " +
                     str(os.getpid()) + f', try {_+1}/100)')
            time.sleep(0.2)
    cursor.close()
    warn("Tried to reach database 100 times and failed. Aborting.", error=True)
    return []

@trace_unhandled_exceptions
def sql_execute(conn, sql, many=False, data=None, warn_every=10):
    for _ in range(100):  # retry 100 times if it fails
        try:
            if many:
                conn.executemany(sql, data)
            else:
                cur = conn.cursor()
                if data is None:
                    cur.execute(sql)
                else:
                    cur.execute(sql, data)
                cur.close()
            conn.commit()   # Apply modifications
            return          # if it worked, no need to retry
        except sqlite3.OperationalError as e:
            if warn_every and not (_+1) % warn_every:
                warn(str(e) + ", retrying in 0.2s (worker " +
                     str(os.getpid()) + f', try {_+1}/100)')
            time.sleep(0.2)
    warn("Tried to reach database 100 times and failed. Aborting.", error=True)

@trace_unhandled_exceptions
def execute_job(j, jobcount):
    """Run a Job object.
    """
    # increase the counter of running jobs
    running_stats[0] += 1

    # Monitor this process
    m = -1
    monitor = Monitor(os.getpid())

    if len(j.cmd_):  # The job is a system command

        print(f"[{running_stats[0]+running_stats[2]}/{jobcount}]\t{j.label}")

        # Add the command to logfile
        os.makedirs(runDir+"/logs", exist_ok=True)
        logfile = open(runDir + "/logs/log_of_the_run.sh", 'a')
        logfile.write(" ".join(j.cmd_))
        logfile.write("\n")
        logfile.close()

        # Run it
        with concurrent.futures.ThreadPoolExecutor(max_workers=1) as executor:
            # put the monitor in a different thread
            assistant_future = executor.submit(monitor.check_mem_usage)

            # run the command. subprocess.run will be a child of this process, and stays monitored.
            start_time = time.time()
            r = subprocess.run(j.cmd_, timeout=j.timeout_,
                               stdout=subprocess.PIPE, stderr=subprocess.PIPE)
            end_time = time.time()

            # Stop the Monitor, then get its result
            monitor.keep_watching = False
            m = assistant_future.result()

    elif j.func_ is not None:

        print(f"[{running_stats[0]+running_stats[2]}/{jobcount}]\t{j.func_.__name__}({', '.join([str(a) for a in j.args_ if type(a) != list])})", flush=True)

        with concurrent.futures.ThreadPoolExecutor(max_workers=1) as executor:
            # put the monitor in a different thread
            assistant_future = executor.submit(monitor.check_mem_usage)

            # call the python function (in this process)
            start_time = time.time()
            r = j.func_(* j.args_)
            end_time = time.time()

            # Stop the Monitor, then get its result
            monitor.keep_watching = False
            m = assistant_future.result()

    # increase the counter of finished jobs
    running_stats[1] += 1

    # return time and memory statistics, plus the job results
    t = end_time - start_time
    return (t, m, r)

def execute_joblist(fulljoblist):
    """ Run a list of job objects.

    The jobs in the list can have differente priorities and/or different number of threads.

    Returns a tuple (label, actual_result, comp_time, peak_mem)
    """

    # Reset counters
    running_stats[0] = 0       # started
    running_stats[1] = 0       # finished
    running_stats[2] = 0       # failed

    # Sort jobs in a tree structure, first by priority, then by CPU numbers
    jobs = {}
    jobcount = len(fulljoblist)
    if not jobcount:
        warn("nothing to do !")
        return []
    for job in fulljoblist:
        if job.priority_ not in jobs.keys():
            jobs[job.priority_] = {}
        if job.nthreads not in jobs[job.priority_].keys():
            jobs[job.priority_][job.nthreads] = []
        jobs[job.priority_][job.nthreads].append(job)

    # number of different priorities in the list
    nprio = max(jobs.keys())

    # Process the jobs from priority 1 to nprio
    results = []
    for i in range(1, nprio+1):
        if i not in jobs.keys():
            continue  # no job has the priority level i

        print("processing jobs of priority", i)
        different_thread_numbers = sorted(jobs[i].keys())

        # jobs should be processed 1 by 1, 2 by 2, or n by n depending on their definition
        for n in different_thread_numbers:
            # get the bunch of jobs of same priority and thread number
            bunch = jobs[i][n]
            if not len(bunch):
                continue  # no jobs should be processed n by n

            print("using", n, "processes:")
            # execute jobs of priority i that should be processed n by n:
            p = Pool(processes=n, maxtasksperchild=1, initializer=init_worker)
            try:
                raw_results = p.map(partial(execute_job, jobcount=jobcount), bunch, chunksize=2)
                p.close()
                p.join()
            except KeyboardInterrupt as e:
                warn("KeyboardInterrupt, terminating workers.", error=True)
                p.terminate()
                p.join()
                raise e

            for j, r in zip(bunch, raw_results):
                j.comp_time = round(r[0], 2)  # seconds
                j.max_mem = int(r[1]/1000000)  # MB
                results.append((j.label, r[2], round(r[0], 2), int(r[1]/1000000)))

    # throw back the money
    return results

@trace_unhandled_exceptions
def work_infer_mappings(update_only, allmappings, fullinference,redundant, codelist) -> list:
    """Given a list of PDB chains corresponding to an equivalence class from BGSU's NR list, 
    build a list of Chain() objects mapped to Rfam families, by expanding available mappings 
    of any element of the list to all the list elements.
    """

    setproctitle("RNAnet.py work_infer_mappings()")

    newchains = []
    known_mappings = pd.DataFrame()

    # Split the comma-separated list of chain codes into chain codes:
    eq_class = codelist[0]
    codes = codelist[2].replace('+', ',').split(',')
    representative=codelist[1].replace('+', ',').split(',')[0]
    # Search for mappings that apply to an element of this PDB chains list:
    for c in codes:
        # search for Rfam mappings with this chain c:
        m_row_indices = allmappings.pdb_id + "|1|" + allmappings.chain == c[:4].lower()+c[4:]
        m = allmappings.loc[m_row_indices].drop(['bit_score', 'evalue_score', 'cm_start', 'cm_end', 'hex_colour'], axis=1)
        if len(m):
            # remove the found mappings from the dataframe
            allmappings = allmappings.loc[m_row_indices == False]
            # Add the found mappings to the list of found mappings for this class of equivalence
            known_mappings = pd.concat([known_mappings, m])

    # Now infer mappings for chains that are not explicitely listed in Rfam-PDB mappings:
    if len(known_mappings):

        families = set(known_mappings['rfam_acc'])

        # generalize
        inferred_mappings = known_mappings.drop(['pdb_id', 'chain'], axis=1).drop_duplicates()

        # check for approximative redundancy:
        if len(inferred_mappings) != len(inferred_mappings.drop_duplicates(subset="rfam_acc")):
            # Then, there exists some mapping variants onto the same Rfam family CM,
            # but varing in the start/end positions in the chain.
            # ==> Summarize them in one mapping but with the largest window.
            for rfam in families:
                sel_5_to_3 = (inferred_mappings['pdb_start'] < inferred_mappings['pdb_end'])
                thisfam_5_3 = (inferred_mappings['rfam_acc'] == rfam) & sel_5_to_3
                thisfam_3_5 = (inferred_mappings['rfam_acc'] == rfam) & (sel_5_to_3 == False)

                if (
                        len(inferred_mappings[thisfam_5_3]) != len(inferred_mappings[inferred_mappings['rfam_acc'] == rfam])
                    and len(inferred_mappings[thisfam_5_3]) > 0
                ):
                    # there are mappings in both directions... wtf Rfam ?!
                    if (len(inferred_mappings[thisfam_5_3]) == len(inferred_mappings[thisfam_3_5]) == 1
                                and int(inferred_mappings[thisfam_5_3].pdb_start) == int(inferred_mappings[thisfam_3_5].pdb_end)
                                and int(inferred_mappings[thisfam_5_3].pdb_end) == int(inferred_mappings[thisfam_3_5].pdb_start)
                            ):
                        # The two mappings are on the same nucleotide interval, but in each sense.
                        # e.g. RF00254 6v5b and 6v5c... maybe a bug on their side ?
                        # How can a chain match a CM in both senses ?
                        # We keep only the 5->3 sense.
                        inferred_mappings = inferred_mappings.drop(index=inferred_mappings.index[thisfam_3_5])
                        sel_5_to_3 = (inferred_mappings['pdb_start'] < inferred_mappings['pdb_end'])
                        thisfam_5_3 = (inferred_mappings['rfam_acc'] == rfam) & sel_5_to_3
                        thisfam_3_5 = (inferred_mappings['rfam_acc'] == rfam) & (sel_5_to_3 == False)
                        # print()
                        # warn(f"Found mappings to {rfam} in both directions on the same interval, keeping only the 5'->3' one.")
                    else:
                        warn(f"There are mappings for {rfam} in both directions:", error=True)
                        print(inferred_mappings)
                        # exit(1)

                # Compute consensus for chains in 5' -> 3' sense
                if len(inferred_mappings[thisfam_5_3]):
                    pdb_start_min = min(inferred_mappings[thisfam_5_3]['pdb_start'])
                    pdb_end_max = max(inferred_mappings[thisfam_5_3]['pdb_end'])
                    pdb_start_max = max(inferred_mappings[thisfam_5_3]['pdb_start'])
                    pdb_end_min = min(inferred_mappings[thisfam_5_3]['pdb_end'])
                    if (pdb_start_max - pdb_start_min < 100) and (pdb_end_max - pdb_end_min < 100):
                        # the variation is only a few nucleotides, we take the largest window.
                        inferred_mappings.loc[thisfam_5_3, 'pdb_start'] = pdb_start_min
                        inferred_mappings.loc[thisfam_5_3, 'pdb_end'] = pdb_end_max
                    else:
                        # there probably is an outlier. We chose the median value in the whole list of known_mappings.
                        known_sel_5_to_3 = (known_mappings['rfam_acc'] == rfam) & (known_mappings['pdb_start'] < known_mappings['pdb_end'])
                        inferred_mappings.loc[thisfam_5_3, 'pdb_start'] = known_mappings.loc[known_sel_5_to_3, 'pdb_start'].median()
                        inferred_mappings.loc[thisfam_5_3, 'pdb_end'] = known_mappings.loc[known_sel_5_to_3, 'pdb_end'].median()

                #  Compute consensus for chains in 3' -> 5' sense
                if len(inferred_mappings[thisfam_3_5]):
                    pdb_start_min = min(inferred_mappings[thisfam_3_5]['pdb_start'])
                    pdb_end_max = max(inferred_mappings[thisfam_3_5]['pdb_end'])
                    pdb_start_max = max(inferred_mappings[thisfam_3_5]['pdb_start'])
                    pdb_end_min = min(inferred_mappings[thisfam_3_5]['pdb_end'])
                    if (pdb_start_max - pdb_start_min < 100) and (pdb_end_max - pdb_end_min < 100):
                        # the variation is only a few nucleotides, we take the largest window.
                        inferred_mappings.loc[thisfam_3_5, 'pdb_start'] = pdb_start_max
                        inferred_mappings.loc[thisfam_3_5, 'pdb_end'] = pdb_end_min
                    else:
                        # there probably is an outlier. We chose the median value in the whole list of known_mappings.
                        known_sel_3_to_5 = (known_mappings['rfam_acc'] == rfam) & (known_mappings['pdb_start'] > known_mappings['pdb_end'])
                        inferred_mappings.loc[thisfam_3_5, 'pdb_start'] = known_mappings.loc[known_sel_3_to_5, 'pdb_start'].median()
                        inferred_mappings.loc[thisfam_3_5, 'pdb_end'] = known_mappings.loc[known_sel_3_to_5, 'pdb_end'].median()
            inferred_mappings.drop_duplicates(inplace=True)

        # Now build Chain() objects for the mapped chains
        for c in codes:

            if not redundant and c!=representative:
                '''
                by default save only the representative member
                if redundant is passed then save all the chains of the class members
                '''
                continue
            nr = c.split('|')
            pdb_id = nr[0].lower()
            pdb_model = int(nr[1])
            pdb_chain_id = nr[2]
            for rfam in families:
                # if a known mapping of this chain on this family exists, apply it
                this_chain_idxs = (known_mappings.pdb_id + "|1|" + known_mappings.chain == c[:4].lower()+c[4:])
                m = known_mappings.loc[this_chain_idxs & (known_mappings['rfam_acc'] == rfam)]
                if len(m) and len(m) < 2:
                    pdb_start = int(m.pdb_start)
                    pdb_end = int(m.pdb_end)
                    inferred = False
                elif len(m):
                    # two different parts of the same chain are mapped to the same family... (ex: 6ek0-L5)
                    # ==> map the whole chain to that family, not the parts
                    pdb_start = int(m.pdb_start.min())
                    pdb_end = int(m.pdb_end.max())
                    inferred = False
                elif (fullinference or not(this_chain_idxs.any())): 
                    # if no known mapping on another family, use the inferred mapping
                    # idem if the user said to do so with --full-inference
                    pdb_start = int(inferred_mappings.loc[(inferred_mappings['rfam_acc'] == rfam)].pdb_start)
                    pdb_end = int(inferred_mappings.loc[(inferred_mappings['rfam_acc'] == rfam)].pdb_end)
                    inferred = True
                else:
                    # skip this family, we cannot map this chain to it.
                    continue
                chain_label = f"{pdb_id}_{str(pdb_model)}_{pdb_chain_id}_{pdb_start}-{pdb_end}"

                # Check if the chain exists in the database
                if update_only:
                    with sqlite3.connect(runDir+"/results/RNANet.db", timeout=10.0) as conn:
                        conn.execute('pragma journal_mode=wal')
                        res = sql_ask_database(conn, f"""SELECT chain_id from chain 
                                                         WHERE structure_id='{pdb_id}' 
                                                         AND chain_name='{pdb_chain_id}' 
                                                         AND rfam_acc='{rfam}' 
                                                         AND issue=0""")
                    if not len(res):  # the chain is NOT yet in the database, or this is a known issue
                        newchains.append(Chain(pdb_id, pdb_model, pdb_chain_id, chain_label, eq_class,
                                               rfam=rfam, inferred=inferred, pdb_start=pdb_start, pdb_end=pdb_end))
                else:
                    newchains.append(Chain(pdb_id, pdb_model, pdb_chain_id, chain_label, eq_class,
                                           rfam=rfam, inferred=inferred, pdb_start=pdb_start, pdb_end=pdb_end))

    return newchains

@trace_unhandled_exceptions
def work_mmcif(pdb_id):
    """ Look for a CIF file (with all chains) from RCSB

    SETS table structure
    """

    setproctitle(f"RNAnet.py work_mmcif({pdb_id})")

    final_filepath = path_to_3D_data+"RNAcifs/"+pdb_id+".cif"

    # Attempt to download it if not present
    try:
        if not os.path.isfile(final_filepath):
            subprocess.run(
                ["wget", f'http://files.rcsb.org/download/{pdb_id}.cif', "-O", final_filepath],
                stdout=subprocess.DEVNULL, stderr=subprocess.DEVNULL
            )
    except:
        warn(f"Unable to download {pdb_id}.cif. Ignoring it.", error=True)
        return

    # check if it exists in database
    with sqlite3.connect(runDir + "/results/RNANet.db") as conn:
        conn.execute('pragma journal_mode=wal')
        r = sql_ask_database(conn, f"""SELECT * from structure where pdb_id = '{pdb_id}';""")

    # if not, read the CIF header and register the structure
    if not len(r):
        # Load the MMCIF file with Biopython
        mmCif_info = pdb.MMCIF2Dict.MMCIF2Dict(final_filepath)

        # Get info about that structure
        try:
            exp_meth = mmCif_info["_exptl.method"][0]
        except KeyError:
            warn(f"Wtf, {pdb_id}.cif has no _exptl.method ? Assuming X-ray.")
            warn(f"Check https://files.rcsb.org/header/{pdb_id}.cif to figure it out.")
            exp_meth = "X-RAY DIFFRACTION"
        date = mmCif_info["_pdbx_database_status.recvd_initial_deposition_date"][0]
        if "_refine.ls_d_res_high" in mmCif_info.keys() and mmCif_info["_refine.ls_d_res_high"][0] not in ['.', '?']:
            reso = float(mmCif_info["_refine.ls_d_res_high"][0])
        elif "_refine.ls_d_res_low" in mmCif_info.keys() and mmCif_info["_refine.ls_d_res_low"][0] not in ['.', '?']:
            reso = float(mmCif_info["_refine.ls_d_res_low"][0])
        elif "_em_3d_reconstruction.resolution" in mmCif_info.keys() and mmCif_info["_em_3d_reconstruction.resolution"][0] not in ['.', '?']:
            reso = float(mmCif_info["_em_3d_reconstruction.resolution"][0])
        else:
            warn(f"Wtf, structure {pdb_id} has no resolution ?")
            warn(f"Check https://files.rcsb.org/header/{pdb_id}.cif to figure it out.")
            reso = 0.0

        # Save into the database
        with sqlite3.connect(runDir + "/results/RNANet.db") as conn:
            conn.execute('pragma journal_mode=wal') # Allow multiple other readers to ask things while we execute this writing query
            sql_execute(conn, """INSERT OR REPLACE INTO structure (pdb_id, pdb_model, date, exp_method, resolution)
                                VALUES (?, ?, DATE(?), ?, ?);""", data=(pdb_id, 1, date, exp_meth, reso))

    if not os.path.isfile(path_to_3D_data + "annotations/" + pdb_id + ".json"):

        # run DSSR (you need to have it in your $PATH, follow x3dna installation instructions)
        output = subprocess.run(["x3dna-dssr", f"-i={final_filepath}", "--json", "--auxfile=no"],
                                stdout=subprocess.PIPE, stderr=subprocess.PIPE)
        stdout = output.stdout.decode('utf-8')
        stderr = output.stderr.decode('utf-8')

        if "exception" in stderr:
            # DSSR is unable to parse the chain.
            warn(f"Exception while running DSSR, ignoring {pdb_id}.", error=True)
            return 1

        # save the analysis to file only if we can load it :/
        json_file = open(path_to_3D_data + "annotations/" +
                         pdb_id + ".json", "w")
        json_file.write(stdout)
        json_file.close()

    return 0

@trace_unhandled_exceptions
def work_build_chain(c, extract, khetatm, retrying=False, save_logs=True):
    """Reads information from JSON and save it to database.
    If asked, also extracts the 3D chains from their original structure files.
    """

    setproctitle(f"RNAnet.py work_build_chain({c.chain_label})")

    if not os.path.isfile(path_to_3D_data + "annotations/" + c.pdb_id + ".json"):
        warn(f"Could not find annotations for {c.chain_label}, ignoring it.", error=True)
        c.delete_me = True
        c.error_messages += f"Could not download and/or find annotations for {c.chain_label}."

    # extract the 3D descriptors
    if not c.delete_me:
        df = c.extract_3D_data(save_logs)
        c.register_chain(df)

    # Small check that all nucleotides of a chain have an entry in nucleotide table
    if not c.delete_me:
        with sqlite3.connect(runDir+"/results/RNANet.db", timeout=10.0) as conn:
            conn.execute('pragma journal_mode=wal')
            nnts = sql_ask_database(conn, f"SELECT COUNT(index_chain) FROM nucleotide WHERE chain_id={c.db_chain_id};", warn_every=10)[0][0]
        if not(nnts):
            warn(f"Nucleotides not inserted: {c.error_messages}")
            c.delete_me = True
            c.error_messages = "Nucleotides not inserted !"
        else:
            notify(f"Inserted {nnts} nucleotides to chain {c.chain_label}")

    # extract the portion we want
    if extract and not c.delete_me:
        c.extract(df, khetatm)

    return c

@trace_unhandled_exceptions
def work_prepare_sequences(dl, useSina, rfam_acc, chains):
    """Prepares FASTA files of homologous sequences to realign with cmalign or SINA.
    """

    setproctitle("RNAnet.py work_prepare_sequences()")
    if useSina and rfam_acc in LSU_set | SSU_set:
        if os.path.isfile(path_to_seq_data + f"realigned/{rfam_acc}++.afa"):
            # Detect doublons and remove them
            existing_afa = AlignIO.read(path_to_seq_data + f"realigned/{rfam_acc}++.afa", "fasta")
            existing_ids = [r.id for r in existing_afa]
            del existing_afa
            new_ids = [str(c) for c in chains]
            doublons = [i for i in existing_ids if i in new_ids]
            del existing_ids, new_ids
            if len(doublons):
                warn(f"Removing {len(doublons)} doublons from existing {rfam_acc}++.fa and using their newest version")
                fasta = path_to_seq_data + f"realigned/{rfam_acc}++.fa"
                seqfile = SeqIO.parse(fasta, "fasta")
                # remove it and rewrite it with its own content filtered
                os.remove(fasta)
                with open(fasta, 'w') as f:
                    for rec in seqfile:
                        if rec.id not in doublons:
                            f.write(format(rec, "fasta"))

        # Add the new sequences with previous ones, if any
        with open(path_to_seq_data + f"realigned/{rfam_acc}++.fa", "a") as f:
            for c in chains:
                if len(c.seq_to_align):
                    f.write(f"> {str(c)}\n"+c.seq_to_align.replace('-', '').replace('U', 'T')+'\n')
        status = f"{rfam_acc}: {len(chains)} new PDB sequences to align (with SINA)"

    elif not os.path.isfile(path_to_seq_data + f"realigned/{rfam_acc}++.stk"):
        # there was no previous aligned sequences, and we use cmalign.
        # So, we need to download homologous sequences from Rfam.

        # Extracting covariance model for this family
        if not os.path.isfile(path_to_seq_data + f"realigned/{rfam_acc}.cm"):
            with open(path_to_seq_data + f"realigned/{rfam_acc}.cm", "w") as f:
                subprocess.run(["cmfetch", path_to_seq_data + "Rfam.cm", rfam_acc], stdout=f)
            notify(f"Extracted {rfam_acc} covariance model (cmfetch)")

        # Download homologous sequences
        dl.download_Rfam_sequences(rfam_acc)

        # Prepare a FASTA file containing Rfamseq hits for that family
        if os.path.isfile(path_to_seq_data + f"rfam_sequences/fasta/{rfam_acc}.fa.gz"): # test if download succeeded

            # gunzip the file
            with gzip.open(path_to_seq_data + f"rfam_sequences/fasta/{rfam_acc}.fa.gz", 'rb') as gz:
                file_content = gz.read()
            with open(path_to_seq_data + f"realigned/{rfam_acc}.fa", "wb") as plusplus:
                plusplus.write(file_content)

            # Write the combined fasta file
            with open(path_to_seq_data + f"realigned/{rfam_acc}++.fa", "w") as plusplus:
                ids = set()
                # Remove doublons from the Rfam hits
                for r in SeqIO.parse(path_to_seq_data + f"realigned/{rfam_acc}.fa", "fasta"):
                    if r.id not in ids:
                        ids.add(r.id)
                        plusplus.write('> '+r.description+'\n'+str(r.seq)+'\n')
                # Add the 3D chains sequences
                for c in chains:
                    if len(c.seq_to_align):
                        plusplus.write(f"> {str(c)}\n"+c.seq_to_align.replace('-', '').replace('U', 'T')+'\n')

            del file_content
            # os.remove(path_to_seq_data + f"realigned/{rfam_acc}.fa")

        else:
            raise Exception(rfam_acc + "sequences download failed !")

        status = f"{rfam_acc}: {len(ids)} hits + {len(chains)} PDB sequences to align (with cmalign)"

    else:  # We are using cmalign and a previous alignment exists
        # Add the new sequences to a separate FASTA file
        with open(path_to_seq_data + f"realigned/{rfam_acc}_new.fa", "w") as f:
            for c in chains:
                if len(c.seq_to_align):
                    f.write(f"> {str(c)}\n"+c.seq_to_align.replace('-', '').replace('U', 'T')+'\n')
        status = f"{rfam_acc}: {len(chains)} new PDB sequences to realign (with existing cmalign alignment)"

    # print some stats
    notify(status)

@trace_unhandled_exceptions
def use_sina(rfam_acc):
    """
    When prompted by the user to use SINA the software will use SINA for rRNA SSU and LSU
    """
    if rfam_acc in ["RF00177", "RF01960"]:
        arbfile = "realigned/SSU.arb"
    else:
        arbfile = "realigned/LSU.arb"

    # Run alignment
    subprocess.run(["sina", "-i", path_to_seq_data + f"realigned/{rfam_acc}++.fa",
                            "-o", path_to_seq_data + f"realigned/{rfam_acc}++.afa",
                            "-r", path_to_seq_data + arbfile,
                            "--meta-fmt=csv"])

<<<<<<< HEAD
            # Align the new sequences
            with open(new_ali_path, 'w') as o:
                p1 = subprocess.run(["cmalign", "--ifile", path_to_seq_data + f"realigned/{rfam_acc}.ins", 
                                    "--sfile", path_to_seq_data + f"realigned/{rfam_acc}.tsv",
                                    path_to_seq_data + f"realigned/{rfam_acc}.cm", 
                                    path_to_seq_data + f"realigned/{rfam_acc}_new.fa"],
                                    stdout=o, stderr=subprocess.PIPE)
            notify("Aligned new sequences together")

            # Detect doublons and remove them
            existing_stk = AlignIO.read(existing_ali_path, "stockholm")
            existing_ids = [r.id for r in existing_stk]
            del existing_stk
            new_stk = AlignIO.read(new_ali_path, "stockholm")
            new_ids = [r.id for r in new_stk]
            del new_stk
            doublons = [i for i in existing_ids if i in new_ids]
            del existing_ids, new_ids
            if len(doublons):
                warn(f"Removing {len(doublons)} doublons from existing {rfam_acc}++.stk and using their newest version")
                with open(path_to_seq_data + "realigned/toremove.txt", "w") as toremove:
                    toremove.write('\n'.join(doublons)+'\n')
                p = subprocess.run(["esl-alimanip", "--seq-r", path_to_seq_data + "realigned/toremove.txt", "-o", existing_ali_path+"2", existing_ali_path],
                                   stdout=subprocess.DEVNULL, stderr=subprocess.PIPE)
                p = subprocess.run(["mv", existing_ali_path+"2", existing_ali_path],
                                   stdout=subprocess.DEVNULL, stderr=subprocess.PIPE)
                os.remove(path_to_seq_data + "realigned/toremove.txt")

            # And we merge the two alignments
            p2 = subprocess.run(["esl-alimerge", "-o", path_to_seq_data + f"realigned/{rfam_acc}_merged.stk",
                                 "--rna", existing_ali_path, new_ali_path],
                                stdout=subprocess.DEVNULL, stderr=subprocess.PIPE)
            stderr = p1.stderr.decode('utf-8') + p2.stderr.decode('utf-8')
            subprocess.run(["mv", path_to_seq_data + f"realigned/{rfam_acc}_merged.stk", existing_ali_path])
            notify("Merged alignments into one")
=======
@trace_unhandled_exceptions
def use_infernal(rfam_acc, alignopts):
    """
    Infernal is our default alignment tool except if prompted by the user.
    Cmalign will be used for all families except when the user prefers to align rRNA with SINA
    """
    if os.path.isfile(path_to_seq_data + "realigned/" + rfam_acc + "++.stk"):
        # Alignment exists. We just want to add new sequences into it.
>>>>>>> 1eff7ed5

        if not os.path.isfile(path_to_seq_data + f"realigned/{rfam_acc}_new.fa"):
            # there are no new sequences to align...
            return

        existing_ali_path = path_to_seq_data + f"realigned/{rfam_acc}++.stk"
        new_ali_path = path_to_seq_data + f"realigned/{rfam_acc}_new.stk"

<<<<<<< HEAD
            p = subprocess.run(["cmalign", '-o', path_to_seq_data + f"realigned/{rfam_acc}++.stk",
                                "--ifile", path_to_seq_data + f"realigned/{rfam_acc}.ins", "--sfile", path_to_seq_data + f"realigned/{rfam_acc}.tsv",
=======
        # Align the new sequences
        with open(new_ali_path, 'w') as o:
            p1 = subprocess.run(["cmalign", "--ifile", path_to_seq_data + f"realigned/{rfam_acc}.ins", 
                                "--sfile", path_to_seq_data + f"realigned/{rfam_acc}.tsv",
>>>>>>> 1eff7ed5
                                path_to_seq_data + f"realigned/{rfam_acc}.cm",
                                path_to_seq_data + f"realigned/{rfam_acc}_new.fa"],
                                stdout=o, stderr=subprocess.PIPE)
        notify("Aligned new sequences together")

        # Detect doublons and remove them
        existing_stk = AlignIO.read(existing_ali_path, "stockholm")
        existing_ids = [r.id for r in existing_stk]
        del existing_stk
        new_stk = AlignIO.read(new_ali_path, "stockholm")
        new_ids = [r.id for r in new_stk]
        del new_stk
        doublons = [i for i in existing_ids if i in new_ids]
        del existing_ids, new_ids
        if len(doublons):
            warn(f"Removing {len(doublons)} doublons from existing {rfam_acc}++.stk and using their newest version")
            with open(path_to_seq_data + "realigned/toremove.txt", "w") as toremove:
                toremove.write('\n'.join(doublons)+'\n')
            p = subprocess.run(["esl-alimanip", "--seq-r", path_to_seq_data + "realigned/toremove.txt", "-o", existing_ali_path+"2", existing_ali_path],
                                stdout=subprocess.DEVNULL, stderr=subprocess.PIPE)
            p = subprocess.run(["mv", existing_ali_path+"2", existing_ali_path],
                                stdout=subprocess.DEVNULL, stderr=subprocess.PIPE)
            os.remove(path_to_seq_data + "realigned/toremove.txt")

        # And we merge the two alignments
        p2 = subprocess.run(["esl-alimerge", "-o", path_to_seq_data + f"realigned/{rfam_acc}_merged.stk",
                            "--rna", existing_ali_path, new_ali_path],
                            stdout=subprocess.DEVNULL, stderr=subprocess.PIPE)
        stderr = p1.stderr.decode('utf-8') + p2.stderr.decode('utf-8')
        subprocess.run(["mv", path_to_seq_data + f"realigned/{rfam_acc}_merged.stk", existing_ali_path])
        notify("Merged alignments into one")

        # remove the partial files
        os.remove(new_ali_path)
        os.remove(path_to_seq_data + f"realigned/{rfam_acc}_new.fa")
    else:
        # Alignment does not exist yet. We need to compute it from scratch.
        print(f"\t> Aligning {rfam_acc} sequences together (cmalign) ...", end='', flush=True)
        
        cmd = ["cmalign"]
        if alignopts is not None:
            cmd += " ".split(alignopts)
        cmd += ['-o', path_to_seq_data + f"realigned/{rfam_acc}++.stk",
                "--ifile", path_to_seq_data + f"realigned/{rfam_acc}.ins", 
                "--sfile", path_to_seq_data + f"realigned/{rfam_acc}.tsv",
                path_to_seq_data + f"realigned/{rfam_acc}.cm",
                path_to_seq_data + f"realigned/{rfam_acc}++.fa"]

        p = subprocess.run(cmd, stdout=subprocess.DEVNULL, stderr=subprocess.PIPE)
        stderr = p.stderr.decode("utf-8")

    if len(stderr):
        print('', flush=True)
        warn(f"Error during sequence alignment: {stderr}", error=True)
        with open(runDir + "/errors.txt", "a") as er:
            er.write(f"Attempting to realign {rfam_acc}:\n" + stderr + '\n')
        return 1
    else:
        print('\t'+validsymb, flush=True)

    # Convert Stockholm to aligned FASTA
    subprocess.run(["esl-reformat", "-o", path_to_seq_data + f"realigned/{rfam_acc}++.afa", 
                        "--informat", "stockholm", 
                        "afa", path_to_seq_data + f"realigned/{rfam_acc}++.stk"])
    subprocess.run(["rm", "-f", "esltmp*"]) # We can use a joker here, because we are not running in parallel for this part.

@trace_unhandled_exceptions
def work_realign(useSina, alignopts, rfam_acc):
    """ Runs multiple sequence alignements by RNA family.

    It aligns the Rfam hits from a RNA family with the sequences from the list of chains. 
    Rfam covariance models are used with Infernal tools or SINA based on the options provided by the user. 
    Even if the user prefers to use SINA it will be used only for rRNA and cmalign for other families
    """

    setproctitle(f"RNAnet.py work_realign({rfam_acc})")
    if useSina and rfam_acc in LSU_set | SSU_set:
        use_sina(rfam_acc)
    else:
        use_infernal(rfam_acc, alignopts)
        
    # Assert everything worked, or save an error
    with open(path_to_seq_data + f"realigned/{rfam_acc}++.afa", 'r') as output:
        if not len(output.readline()):
            # The process crashed, probably because of RAM overflow
            warn(f"Failed to realign {rfam_acc} (killed)", error=True)
            with open(runDir + "/errors.txt", "a") as er:
                er.write(f"Failed to realign {rfam_acc} (killed)")

@trace_unhandled_exceptions
def work_pydca(f, columns_to_save):
    """
    This function writes an alignment file containing only the columns which will be saved to the database,
    converted to uppercase, and without non-ACGU nucleotides.
    This file in then used by pydca to compute DCA features, and finally removed.
    """
    
    align=read(path_to_seq_data + f"realigned/{f}++.afa")
    for s in align:
        s.seq=s.seq.upper() # Convert to uppercase as needed for pydca
    filtered_alignment = align[:, 1:1] # all the lines, but no columns
    for p in columns_to_save: 
        filtered_alignment += align[:, p-1:p] # save columns one by one
    
    # Replace all other letters by a deletion gap just for the 
    # aim to use pydca as sites other than ACGU . and - are not accepted
    for s in filtered_alignment:
        for i in range(len(s.seq)):
            if s.seq[i].upper() not in "ACGU-.":
                s.seq[i]='-'

    # Create a fasta file to be used by pydca 
    with open(path_to_seq_data+f"/realigned/{f}_filtered_for_pydca.afa", "w") as only_3d:
        try:
            only_3d.write(format(filtered_alignment, "fasta"))
        except ValueError as e:
            warn(e)
    
    # PyDCA instance with options,
    # Here lamda_J is set by pydca to 0.2*(L-1) where L is the length of the sequences
    # The maximum number of iterations is set to 500 for gradient descent
    # Lamda_h is set to 1 and seqid is set to 0.8 as suggested by pydca papers
    # Reference:
    # Zerihun MB, Pucci F, Peter EK, Schug A. pydca v1. 0: a comprehensive software for Direct Coupling Analysis of RNA and Protein Sequences. Bioinformatics. 
    # 2020;36(7):2264–2265. 10.1093/bioinformatics/btz892 - DOI - https://pubmed.ncbi.nlm.nih.gov/31778142/
    plmdca_inst = plmdca.PlmDCA(path_to_seq_data+f"/realigned/{f}_filtered_for_pydca.afa",  
                                "rna", seqid = 0.8, lambda_h = 1.0, num_threads = 10, max_iterations = 500)
    number_of_sites=len(columns_to_save)*(len(columns_to_save)-1)//2    # L*(L-1)/2 where L=len(columns_to_save)
    
    # Tuple of two list of tuples
    # - the first list contains the fields of sites (nucleotides)
    # - the second contains pairwise fields (2 nucleotides)
    # linear distance is zero in order to keep all possible pairs 
    # because if linear dist=x>0 the pydca will return position |i-j|>x
    # which will force us to lose a lot of pairs
    params = plmdca_inst.compute_params(linear_dist=0, num_site_pairs=number_of_sites)

    # Fröbenius norm with average product correction
    fn_apc = plmdca_inst.compute_sorted_FN_APC()

    # Save to file
    np.savez(path_to_seq_data+f"/realigned/{f}_pydca.npz", PARAMS=params, FNAPC=fn_apc)

    # A dictionary to be used in the function where the frequencies are stored in align_column table
    return_dict_fields={}
    for list_fields in params[0]:
        # The element at 0 is the index 
        # So taking the value from column to save at that index will give us 
        # the fields to be stored at align_column in the table
        return_dict_fields[columns_to_save[list_fields[0]]] = list_fields[1]

    # Cleanup
    subprocess.run(["rm", "-f", path_to_seq_data+f"/realigned/{f}_filtered_for_pydca.afa"])

    return return_dict_fields

@trace_unhandled_exceptions
def work_pssm_remap(f):
    """Computes Position-Specific-Scoring-Matrices given the multiple sequence alignment of the RNA family.
    This also remaps the 3D object sequence with the aligned sequence in the MSA.
    If asked, the 3D object sequence is completed by the consensus nucleotide when one of them is missing.

    Uses only 1 core, so this function can be called in parallel.

    """

    # Get a worker number to position the progress bar
    global idxQueue
    thr_idx = idxQueue.get()

    ##########################################################################################
    #                           Compute frequencies in the alignment
    ##########################################################################################

    setproctitle(f"RNAnet.py work_pssm_remap({f}) compute PSSMs")

    # Open the alignment
    try:
        align = read(path_to_seq_data + f"realigned/{f}++.afa") # This is our custom AlignIO overload which uses MutableSeq instead of Seq
    except:
        warn(f"{f}'s alignment is wrong. Recompute it and retry.", error=True)
        with open(runDir + "/errors.txt", "a") as errf:
            errf.write(f"{f}'s alignment is wrong. Recompute it and retry.\n")
        return 1
    nseqs = len(align)
    ncols = align.get_alignment_length()

    # Compute statistics per column
    pssm_info = np.zeros((6, ncols))
    res_index = {'A':0, 'C':1, 'G':2, 'U':3, 'N':4, '-':5}
    letters = "ACGUN"
    consensus = []
    
    for residue_num in tqdm(range(ncols), position=thr_idx+1, desc=f"Worker {thr_idx+1}: Count bases in fam {f}", leave=False):
        
        # Count the bases (iterate lines)
        for record in align:
            letter = record.seq[residue_num].upper().replace('.','-')
            try:
                idx = res_index[letter]
            except KeyError:
                # warn(f"Unknown residue found in {family} family: {letter}", error=True)
                # These are K, R, etc from Rfam. The RNANet sequences provided are pure ACGUN, but not the Rfam ones.
                idx = 4 # consider it is N
            pssm_info[idx,residue_num] += 1.0
        
        # Get the number of non-gap nucleotides
        N = 0
        for i in range(5):
            N += pssm_info[i,residue_num]

        if N>0:
            # Divide base counts by number of non-gaps
            for i in range(5):
                pssm_info[i,residue_num] /= N
        
        # last line is for the gap percentage (Ngaps/Nlines)
        pssm_info[5,residue_num] /= nseqs

        # Define consensus base for this position:
        if pssm_info[5,residue_num] > 0.7:
            # gaps are in majority if over 75% (that's my definition)
            consensus.append('-')
        else:
            idx = np.argmax(pssm_info[0:5,residue_num])
            if pssm_info[idx, residue_num] > 0.5:
                consensus.append(letters[idx])
            else:
                consensus.append('N')

    # At this point, pssm_info is a numpy array containing the PSSM and consensus a list of consensus chars.

    ##########################################################################################
    #           Remap sequences of the 3D chains with sequences in the alignment
    ##########################################################################################

    setproctitle(f"RNAnet.py work_pssm_remap({f}) remap")

    # For each sequence, remap chain residues with sequence alignment 
    columns_to_save = set()
    re_mappings = []
    pbar = tqdm(total=nseqs, position=thr_idx+1, desc=f"Worker {thr_idx+1}: Remap {f} chains", leave=False)
    pbar.update(0)
    for s in align:
        # skip Rfamseq entries
        if not '[' in s.id:  
            continue

        # Get the chain id in the database
        conn = sqlite3.connect(runDir + '/results/RNANet.db', timeout=10.0)
        conn.execute('pragma journal_mode=wal')
        db_id = sql_ask_database(conn, f"SELECT chain_id FROM chain WHERE structure_id = '{s.id.split('[')[0]}' AND chain_name = '{s.id.split('-')[1]}' AND rfam_acc = '{f}';")
        if len(db_id):
            db_id = db_id[0][0]
        else:
            conn.close()
            warn(f"Bizarre... sequence {s.id} is not found in the database ! Cannot remap it ! Ignoring...")
            pbar.update(1)
            continue
        seq_to_align = ''.join([ x[0] for x in sql_ask_database(conn, f"SELECT nt_align_code FROM nucleotide WHERE chain_id = {db_id} ORDER BY index_chain ASC;")])
        full_length = len(seq_to_align)
        conn.close()

        # Save colums in the appropriate positions
        i = 0   # to iterate the object sequence
        j = 0   # to iterate the alignment sequence
        while i < full_length and j < ncols:
            # Here we try to map seq_to_align (the sequence of the 3D chain, including gaps when residues are missing),
            # with s.seq, the sequence aligned in the MSA, containing any of ACGU and two types of gaps, - and .

            if seq_to_align[i] == s.seq[j].upper():      # alignment and sequence correspond (incl. gaps)
                re_mappings.append((db_id, i+1, j+1))    # because index_chain in table nucleotide is in [1,N], we use i+1 and j+1.
                columns_to_save.add(j+1)    # it's a set, doublons are automaticaly ignored
                i += 1
                j += 1
            elif seq_to_align[i] == '-':   # '-' in the chain, but '.' or letter in the aligned sequence
                # search for a gap to the consensus nearby
                k = 0  # Search must start at zero to assert the difference comes from '-' in front of '.'
                while j+k < ncols and s.seq[j+k] == '.':
                    k += 1

                # if found, set j to that position
                if j+k < ncols and s.seq[j+k] == '-':
                    re_mappings.append((db_id, i+1, j+k+1))
                    columns_to_save.add(j+k+1)
                    i += 1
                    j += k+1
                    continue

                # if not, take the insertion gap if this is one
                if j < ncols and s.seq[j] == '.':
                    re_mappings.append((db_id, i+1, j+1))
                    columns_to_save.add(j+1)
                    s.seq[j] = '-' # We replace the insertion gap by a real gap (thanks to MutableSeqs)
                    i += 1
                    j += 1
                    continue

                # else, just mark the gap as unknown (there is an alignment mismatch '-' in the 3D facing a letter in the alignment)
                re_mappings.append((db_id, i+1, 0))
                i += 1
            elif s.seq[j] in ['.', '-']:  # gap in the alignment, but not in the real chain
                j += 1  # ignore the column
            else:  # sequence mismatch which is not a gap...
                print(f"You are never supposed to reach this. Comparing {s.id} in {i} ({seq_to_align[i-1:i+2]}) with seq[{j}] ({s.seq[j-3:j+4]}).",
                      seq_to_align, s.seq, sep='\n', flush=True)
                raise Exception('Something is wrong with sequence alignment.')

        pbar.update(1)
    pbar.close()

    # Get a sorted list from the set
    columns = sorted(columns_to_save)

    # Save the re_mappings
    conn = sqlite3.connect(runDir + '/results/RNANet.db', timeout=20.0)
    conn.execute('pragma journal_mode=wal') # Allow multiple other readers to ask things while we execute this writing query
    sql_execute(conn, """INSERT INTO re_mapping (chain_id, index_chain, index_ali) 
                         VALUES (?, ?, ?) 
                         ON CONFLICT(chain_id, index_chain) DO UPDATE SET index_ali=excluded.index_ali;""",
                many=True, data=re_mappings)

    # Delete alignment columns that are not used anymore from the database
    current_family_columns = [ x[0] for x in sql_ask_database(conn, f"SELECT index_ali FROM align_column WHERE rfam_acc = '{f}';")]
    unused = []
    for col in current_family_columns:
        if col not in columns_to_save:
            unused.append((f, col))
    sql_execute(conn, """DELETE FROM align_column WHERE rfam_acc = ? AND index_ali = ?;""", many=True, data=unused)
    conn.commit()


    ##########################################################################################
    #           Retrieve or compute metadata relative to the MSA columns
    ##########################################################################################

    setproctitle(f"RNAnet.py work_pssm_remap({f}) insert/match states")

    # Get back the information of match/insertion states from the STK file
    if f not in SSU_set and f not in LSU_set:
        alignstk = AlignIO.read(path_to_seq_data + "realigned/" + f + "++.stk", "stockholm")
        consensus_2d = alignstk.column_annotations["secondary_structure"]
        del alignstk
        cm_coord = 1
        cm_coords = []
        cm_2d = []
        for x in consensus_2d:
            if x in ".~":
                cm_coords.append(None)
                cm_2d.append(None)
            else:
                cm_coords.append(cm_coord)
                if x in "[(<{":
                    cm_2d.append("(")
                elif x in "])>}":
                    cm_2d.append(")")
                elif x in ",_-:":
                    cm_2d.append(".")
                else:
                    warn("Unsupported WUSS secondary structure symbol : "+x)
                    cm_2d.append(".")
                cm_coord += 1
    else:
        cm_coords = [ None for x in range(ncols) ]
        cm_2d = [ None for x in range(ncols) ]

    setproctitle(f"RNAnet.py work_pssm_remap({f}) Potts model, DCA")

    rfam_fields_record = work_pydca(f, columns)

    data = [(f, j, cm_coords[j-1]) + tuple(pssm_info[:,j-1]) + tuple(rfam_fields_record[j]) + (consensus[j-1], cm_2d[j-1]) for j in sorted(columns_to_save)]
    sql_execute(conn, """INSERT INTO align_column (rfam_acc, index_ali, cm_coord, freq_A, freq_C, freq_G, freq_U, freq_other, fields_A, fields_C, fields_G, fields_U, gap_percent, consensus, cons_sec_struct)
                         VALUES (?, ?, ?, ?, ?, ?, ?, ?, ?, ?, ?, ?, ?, ?, ?) ON CONFLICT(rfam_acc, index_ali) DO 
                         UPDATE SET cm_coord=excluded.cm_coord, freq_A=excluded.freq_A, freq_C=excluded.freq_C, freq_G=excluded.freq_G, freq_U=excluded.freq_U, 
                                    freq_other=excluded.freq_other, fields_A=excluded.fields_A, fields_C=excluded.fields_C, fields_G=excluded.fields_G, fields_U=excluded.fields_U,
                                    gap_percent=excluded.gap_percent, consensus=excluded.consensus, cons_sec_struct=excluded.cons_sec_struct;""", many=True, data=data)
    # Add an unknown values column, with index_ali 0 (for nucleotides unsolved in 3D giving a gap '-' but found facing letter in the alignment)
<<<<<<< HEAD
    sql_execute(conn, f"""INSERT OR IGNORE INTO align_column (rfam_acc, index_ali, cm_coord, freq_A, freq_C, freq_G, freq_U, freq_other, gap_percent, consensus, cons_sec_struct)
                          VALUES (?, 0, NULL, 0.0, 0.0, 0.0, 0.0, 0.0, 1.0, '-', NULL);""", data=(f,))
=======
    sql_execute(conn, f"""INSERT OR IGNORE INTO align_column (rfam_acc, index_ali, cm_coord, freq_A, freq_C, freq_G, freq_U, freq_other,
                          fields_A, fields_C, fields_G, fields_U, gap_percent, consensus, cons_sec_struct)
                          VALUES (?, 0, NULL, 0.0, 0.0, 0.0, 0.0, 0.0, 0.0, 0.0, 0.0, 0.0, 1.0, '-', NULL);""", data=(f,))
    
    
>>>>>>> 1eff7ed5
    # Save the number of "used columns" to table family ( = the length of the alignment if it was composed only of the RNANet chains)
    sql_execute(conn, f"UPDATE family SET ali_filtered_len = ? WHERE rfam_acc = ?;", data=(len(columns_to_save), f))
    conn.close()

    ##########################################################################################
    #               Saving the filtered alignement with only the saved positions
    ##########################################################################################

    setproctitle(f"RNAnet.py work_pssm_remap({f}) filtering alignment")

    # filter the alignment
    names = [ x.id for x in align if '[' in x.id ]
    align = align[-len(names):]
    filtered_alignment = align[:, 1:1] # all the lines, but no columns
    for p in columns: 
        filtered_alignment += align[:, p-1:p] # save columns one by one

    # write it to file in both STK and FASTA formats (STK required for distance matrices in statistics)
    with open(path_to_seq_data+f"/realigned/{f}_3d_only.stk", "w") as only_3d:
        try:
            only_3d.write(format(filtered_alignment, "stockholm"))
        except ValueError as e:
            warn(e)
    with open(path_to_seq_data+f"/realigned/{f}_3d_only.afa", "w") as only_3d:
        try:
            only_3d.write(format(filtered_alignment, "fasta"))
        except ValueError as e:
            warn(e)

    setproctitle(f"RNAnet.py work_pssm_remap({f}) finished")
    idxQueue.put(thr_idx) # replace the thread index in the queue
    return 0

@trace_unhandled_exceptions
def work_save(c, homology=True):

    setproctitle(f"RNAnet.py work_save({c.chain_label})")

    conn = sqlite3.connect(runDir + "/results/RNANet.db", timeout=15.0)
    conn.execute('pragma journal_mode=wal')
    if homology:
        df = pd.read_sql_query(f"""
                SELECT index_chain, old_nt_resnum, nt_position, nt_name, nt_code, nt_align_code, cm_coord,
                is_A, is_C, is_G, is_U, is_other, freq_A, freq_C, freq_G, freq_U, freq_other, fields_A, fields_C, fields_G, 
                fields_U, gap_percent, consensus, cons_sec_struct, dbn, paired, nb_interact, pair_type_LW, pair_type_DSSR, 
                alpha, beta, gamma, delta, epsilon, zeta, epsilon_zeta, chi, bb_type, glyco_bond, form, ssZp, Dp, 
                eta, theta, eta_prime, theta_prime, eta_base, theta_base,
                v0, v1, v2, v3, v4, amplitude, phase_angle, puckering FROM 
                (SELECT chain_id, rfam_acc from chain WHERE chain_id = {c.db_chain_id})
                NATURAL JOIN re_mapping
                NATURAL JOIN nucleotide
                NATURAL JOIN align_column;""",
             conn)
        filename = path_to_3D_data + "datapoints/" + c.chain_label + '.' + c.mapping.rfam_acc
    else:
        df = pd.read_sql_query(f"""
                SELECT index_chain, old_nt_resnum, nt_position, nt_name, nt_code, nt_align_code, 
                is_A, is_C, is_G, is_U, is_other, dbn,
                paired, nb_interact, pair_type_LW, pair_type_DSSR, alpha, beta, gamma, delta, epsilon, zeta, epsilon_zeta,
                chi, bb_type, glyco_bond, form, ssZp, Dp, eta, theta, eta_prime, theta_prime, eta_base, theta_base,
                v0, v1, v2, v3, v4, amplitude, phase_angle, puckering FROM 
                nucleotide WHERE chain_id = {c.db_chain_id} ORDER BY index_chain ASC;""",
            conn)
        filename = path_to_3D_data + "datapoints/" + c.chain_label
    conn.close()

    df.to_csv(filename, float_format="%.2f", index=False)


if __name__ == "__main__":

    fileDir = os.path.dirname(os.path.realpath(__file__))
    ncores = read_cpu_number()
    pp = Pipeline()
    pp.process_options()
    print(f"> Running {python_executable} on {ncores} CPU cores in folder {runDir}.")

    # Prepare folders
    os.makedirs(runDir + "/results", exist_ok=True)
    os.makedirs(runDir + "/data", exist_ok=True)
    subprocess.run(["rm", "-f", runDir+"/errors.txt"])

    # Check existence of the database, or create it
    with sqlite3.connect(runDir + '/results/RNANet.db') as conn:
        sql_define_tables(conn)
    print("> Storing results into", runDir + "/results/RNANet.db")

    # compute an update compared to what is in the table "chain" (comparison on structure_id + chain_name + rfam_acc).
    # If --all was passed, all the structures are kept.
    # Fills pp.update with Chain() objects.
    pp.list_available_mappings()

    # ===========================================================================
    # 3D information
    # ===========================================================================

    # Download and annotate new RNA 3D chains (Chain objects in pp.update)
    # If the original cif file and/or the Json DSSR annotation file already exist, they are not redownloaded/recomputed.
    pp.dl_and_annotate(coeff_ncores=0.5)
    print("Here we go.")

    # At this point, the structure table is up to date.
    # Now save the DSSR annotations to the database.
    # Extract the 3D chains to separate structure files if asked with --extract.
    pp.build_chains(coeff_ncores=1.0)

    if len(pp.to_retry):
        # Redownload and re-annotate
        print("> Retrying to annotate some structures which just failed.", flush=True)
        pp.dl_and_annotate(retry=True, coeff_ncores=0.3)  #
        pp.build_chains(retry=True, coeff_ncores=0.5)     # Use half the cores to reduce required amount of memory
    print(f"> Loaded {len(pp.loaded_chains)} RNA chains ({len(pp.update) - len(pp.loaded_chains)} ignored/errors).")
    if len(no_nts_set):
        print(f"Among errors, {len(no_nts_set)} structures seem to contain RNA chains without defined nucleotides:", no_nts_set, flush=True)
    if len(weird_mappings):
        print(f"{len(weird_mappings)} mappings to Rfam were taken as absolute positions instead of residue numbers:", weird_mappings, flush=True)
    if pp.SELECT_ONLY is None:
        pp.checkpoint_save_chains()

    if not pp.HOMOLOGY:
        # Save chains to file
        for c in pp.loaded_chains:
            work_save(c, homology=False)
        print("Completed.")
        exit(0)
    

    # At this point, structure, chain and nucleotide tables of the database are up to date.
    # (Modulo some statistics computed by statistics.py)

    # ===========================================================================
    # Homology information
    # ===========================================================================

    if pp.SELECT_ONLY is None:
        # If your job failed, you can comment all the "3D information" part and start from here.
        pp.checkpoint_load_chains()

    # Get the list of Rfam families found in the update
    rfam_acc_to_download = {}
    for c in pp.loaded_chains:
        if c.mapping.rfam_acc not in rfam_acc_to_download.keys():
            rfam_acc_to_download[c.mapping.rfam_acc] = [c]
        else:
            rfam_acc_to_download[c.mapping.rfam_acc].append(c)

    print(f"> Identified {len(rfam_acc_to_download.keys())} families to update and re-align with the crystals' sequences")
    pp.fam_list = sorted(rfam_acc_to_download.keys())

    if len(pp.fam_list):
        pp.prepare_sequences()
        pp.realign()

        # At this point, the family table is almost up to date 
        # (lacking idty_percent and ali_filtered_length, both set in statistics.py)

        thr_idx_mgr = Manager()
        idxQueue = thr_idx_mgr.Queue()

        pp.remap()
        pp.extractCMs()

    # At this point, the align_column and re_mapping tables are up-to-date.

    # ==========================================================================================
    # Prepare the results
    # ==========================================================================================

    pp.sanitize_database()
    pp.output_results()

    print("Completed.") # This part of the code is supposed to release some serotonin in the modeller's brain, do not remove

    # so i can sleep for the end of the night
    # subprocess.run(["poweroff"])<|MERGE_RESOLUTION|>--- conflicted
+++ resolved
@@ -2330,43 +2330,6 @@
                             "-r", path_to_seq_data + arbfile,
                             "--meta-fmt=csv"])
 
-<<<<<<< HEAD
-            # Align the new sequences
-            with open(new_ali_path, 'w') as o:
-                p1 = subprocess.run(["cmalign", "--ifile", path_to_seq_data + f"realigned/{rfam_acc}.ins", 
-                                    "--sfile", path_to_seq_data + f"realigned/{rfam_acc}.tsv",
-                                    path_to_seq_data + f"realigned/{rfam_acc}.cm", 
-                                    path_to_seq_data + f"realigned/{rfam_acc}_new.fa"],
-                                    stdout=o, stderr=subprocess.PIPE)
-            notify("Aligned new sequences together")
-
-            # Detect doublons and remove them
-            existing_stk = AlignIO.read(existing_ali_path, "stockholm")
-            existing_ids = [r.id for r in existing_stk]
-            del existing_stk
-            new_stk = AlignIO.read(new_ali_path, "stockholm")
-            new_ids = [r.id for r in new_stk]
-            del new_stk
-            doublons = [i for i in existing_ids if i in new_ids]
-            del existing_ids, new_ids
-            if len(doublons):
-                warn(f"Removing {len(doublons)} doublons from existing {rfam_acc}++.stk and using their newest version")
-                with open(path_to_seq_data + "realigned/toremove.txt", "w") as toremove:
-                    toremove.write('\n'.join(doublons)+'\n')
-                p = subprocess.run(["esl-alimanip", "--seq-r", path_to_seq_data + "realigned/toremove.txt", "-o", existing_ali_path+"2", existing_ali_path],
-                                   stdout=subprocess.DEVNULL, stderr=subprocess.PIPE)
-                p = subprocess.run(["mv", existing_ali_path+"2", existing_ali_path],
-                                   stdout=subprocess.DEVNULL, stderr=subprocess.PIPE)
-                os.remove(path_to_seq_data + "realigned/toremove.txt")
-
-            # And we merge the two alignments
-            p2 = subprocess.run(["esl-alimerge", "-o", path_to_seq_data + f"realigned/{rfam_acc}_merged.stk",
-                                 "--rna", existing_ali_path, new_ali_path],
-                                stdout=subprocess.DEVNULL, stderr=subprocess.PIPE)
-            stderr = p1.stderr.decode('utf-8') + p2.stderr.decode('utf-8')
-            subprocess.run(["mv", path_to_seq_data + f"realigned/{rfam_acc}_merged.stk", existing_ali_path])
-            notify("Merged alignments into one")
-=======
 @trace_unhandled_exceptions
 def use_infernal(rfam_acc, alignopts):
     """
@@ -2375,7 +2338,6 @@
     """
     if os.path.isfile(path_to_seq_data + "realigned/" + rfam_acc + "++.stk"):
         # Alignment exists. We just want to add new sequences into it.
->>>>>>> 1eff7ed5
 
         if not os.path.isfile(path_to_seq_data + f"realigned/{rfam_acc}_new.fa"):
             # there are no new sequences to align...
@@ -2384,15 +2346,11 @@
         existing_ali_path = path_to_seq_data + f"realigned/{rfam_acc}++.stk"
         new_ali_path = path_to_seq_data + f"realigned/{rfam_acc}_new.stk"
 
-<<<<<<< HEAD
-            p = subprocess.run(["cmalign", '-o', path_to_seq_data + f"realigned/{rfam_acc}++.stk",
-                                "--ifile", path_to_seq_data + f"realigned/{rfam_acc}.ins", "--sfile", path_to_seq_data + f"realigned/{rfam_acc}.tsv",
-=======
         # Align the new sequences
         with open(new_ali_path, 'w') as o:
             p1 = subprocess.run(["cmalign", "--ifile", path_to_seq_data + f"realigned/{rfam_acc}.ins", 
                                 "--sfile", path_to_seq_data + f"realigned/{rfam_acc}.tsv",
->>>>>>> 1eff7ed5
+                                "-o", path_to_seq_data + f"realigned/{rfam_acc}++.stk",
                                 path_to_seq_data + f"realigned/{rfam_acc}.cm",
                                 path_to_seq_data + f"realigned/{rfam_acc}_new.fa"],
                                 stdout=o, stderr=subprocess.PIPE)
@@ -2770,16 +2728,11 @@
                                     freq_other=excluded.freq_other, fields_A=excluded.fields_A, fields_C=excluded.fields_C, fields_G=excluded.fields_G, fields_U=excluded.fields_U,
                                     gap_percent=excluded.gap_percent, consensus=excluded.consensus, cons_sec_struct=excluded.cons_sec_struct;""", many=True, data=data)
     # Add an unknown values column, with index_ali 0 (for nucleotides unsolved in 3D giving a gap '-' but found facing letter in the alignment)
-<<<<<<< HEAD
-    sql_execute(conn, f"""INSERT OR IGNORE INTO align_column (rfam_acc, index_ali, cm_coord, freq_A, freq_C, freq_G, freq_U, freq_other, gap_percent, consensus, cons_sec_struct)
-                          VALUES (?, 0, NULL, 0.0, 0.0, 0.0, 0.0, 0.0, 1.0, '-', NULL);""", data=(f,))
-=======
     sql_execute(conn, f"""INSERT OR IGNORE INTO align_column (rfam_acc, index_ali, cm_coord, freq_A, freq_C, freq_G, freq_U, freq_other,
                           fields_A, fields_C, fields_G, fields_U, gap_percent, consensus, cons_sec_struct)
                           VALUES (?, 0, NULL, 0.0, 0.0, 0.0, 0.0, 0.0, 0.0, 0.0, 0.0, 0.0, 1.0, '-', NULL);""", data=(f,))
     
     
->>>>>>> 1eff7ed5
     # Save the number of "used columns" to table family ( = the length of the alignment if it was composed only of the RNANet chains)
     sql_execute(conn, f"UPDATE family SET ali_filtered_len = ? WHERE rfam_acc = ?;", data=(len(columns_to_save), f))
     conn.close()
