--- conflicted
+++ resolved
@@ -1,11 +1,7 @@
 #!/usr/bin/python3.8
 import numpy as np
 import pandas as pd
-<<<<<<< HEAD
-import concurrent.futures, Bio.PDB.StructureBuilder, getopt, gzip, io, itertools, json, os, pickle, psutil, re, requests, signal, sqlalchemy, sqlite3, subprocess, sys, time, traceback, warnings
-=======
-import concurrent.futures, Bio.PDB.StructureBuilder, getopt, gzip, io, json, os, psutil, re, requests, signal, sqlalchemy, sqlite3, subprocess, sys, time, traceback, warnings
->>>>>>> 343a7ef5
+import concurrent.futures, Bio.PDB.StructureBuilder, getopt, gzip, io, json, os, pickle, psutil, re, requests, signal, sqlalchemy, sqlite3, subprocess, sys, time, traceback, warnings
 from Bio import AlignIO, SeqIO
 from Bio.PDB import MMCIFParser
 from Bio.PDB.mmcifio import MMCIFIO
@@ -28,12 +24,9 @@
 
 pd.set_option('display.max_rows', None)
 sqlite3.enable_callback_tracebacks(True)
-<<<<<<< HEAD
 sqlite3.register_adapter(np.int64, lambda val: int(val))    # Tell Sqlite what to do with <class numpy.int64> objects ---> convert to int
 sqlite3.register_adapter(np.float64, lambda val: float(val))    # Tell Sqlite what to do with <class numpy.int64> objects ---> convert to int
 
-=======
->>>>>>> 343a7ef5
 m = Manager()
 running_stats = m.list()
 running_stats.append(0) # n_launched
@@ -45,19 +38,8 @@
 warnsymb = '\U000026A0'
 errsymb = '\U0000274C'
 
-<<<<<<< HEAD
 LSU_set = {"RF00002", "RF02540", "RF02541", "RF02543", "RF02546"}   # From Rfam CLAN 00112
 SSU_set = {"RF00177", "RF02542",  "RF02545", "RF01959", "RF01960"}  # From Rfam CLAN 00111
-=======
-# Default options:
-CRYSTAL_RES = 4.0
-KEEP_HETATM = False
-FILL_GAPS = True 
-HOMOLOGY = True
-USE_KNOWN_ISSUES = True
-RUN_STATS = False
-EXTRACT_CHAINS = False
->>>>>>> 343a7ef5
 
 class NtPortionSelector(object):
     """Class passed to MMCIFIO to select some chain portions in an MMCIF file.
@@ -167,7 +149,6 @@
     def __hash__(self):
         return hash((self.pdb_id, self.pdb_model, self.pdb_chain_id, self.chain_label))
 
-<<<<<<< HEAD
     def extract(self, khetatm):
         """ Extract the part which is mapped to Rfam from the main CIF file and save it to another file.
         """
@@ -178,18 +159,6 @@
         else:
             status = f"Extract {self.pdb_id}-{self.pdb_chain_id}"
             self.file = path_to_3D_data+"rna_only/"+self.chain_label+".cif"
-=======
-    def extract(self):
-        """ Extract the part which is mapped to Rfam from the main CIF file and save it to another file.
-        """
-        
-        if not HOMOLOGY:
-            status = f"Extract {self.pdb_id}-{self.pdb_chain_id}"
-            self.file = path_to_3D_data+"rna_only/"+self.chain_label+".cif"
-        else:
-            status = f"Extract {self.pdb_start}-{self.pdb_end} atoms from {self.pdb_id}-{self.pdb_chain_id}"
-            self.file = path_to_3D_data+"rna_mapped_to_Rfam/"+self.chain_label+".cif"
->>>>>>> 343a7ef5
 
         # Check if file exists, if yes, abort (do not recompute)
         if os.path.exists(self.file):
@@ -209,15 +178,7 @@
             # Extract the desired chain
             c = s[model_idx][self.pdb_chain_id]
 
-<<<<<<< HEAD
             if (self.pdb_end - self.pdb_start):
-=======
-            if not HOMOLOGY:
-                # Define a selection
-                start = c.child_list[0].get_id()[1]  # the chain's first residue is numbered 'first_number'
-                end = c.child_list[-1].get_id()[1]   # the chain's last residue number
-            else:
->>>>>>> 343a7ef5
                 # Pay attention to residue numbering
                 first_number = c.child_list[0].get_id()[1]          # the chain's first residue is numbered 'first_number'
                 if self.pdb_start < self.pdb_end:                             
@@ -227,18 +188,12 @@
                     self.reversed = True                            # the 3D chain is numbered backwards compared to the Rfam family
                     end = self.pdb_start + first_number - 1
                     start = self.pdb_end + first_number - 1
-<<<<<<< HEAD
             else:
                 start = c.child_list[0].get_id()[1]  # the chain's first residue is numbered 'first_number'
                 end = c.child_list[-1].get_id()[1]   # the chain's last residue number
             
             # Define a selection
             sel = NtPortionSelector(model_idx, self.pdb_chain_id, start, end, khetatm)
-=======
-
-            # Define a selection
-            sel = NtPortionSelector(model_idx, self.pdb_chain_id, start, end)
->>>>>>> 343a7ef5
 
             # Save that selection on the mmCIF object s to file
             ioobj = MMCIFIO()
@@ -247,11 +202,7 @@
 
         notify(status)
 
-<<<<<<< HEAD
     def extract_3D_data(self):
-=======
-    def extract_3D_data(self, conn):
->>>>>>> 343a7ef5
         """ Maps DSSR annotations to the chain. """
 
         # Load the mmCIF annotations from file
@@ -296,7 +247,6 @@
             self.error_messages = f"Error while parsing DSSR's json output:\n{e}"
             return 1
 
-<<<<<<< HEAD
         # Shift numbering when duplicate residue numbers are found.
         # Example: 4v9q-DV contains 17 and 17A which are both read 17 by DSSR.
         while True in df.duplicated(['nt_resnum']).values:
@@ -325,8 +275,6 @@
             df.iloc[:, 0] -= st
         df = df.drop(df[df.index_chain < 0].index)  # drop eventual ones with index_chain < the first residue (usually, ligands)
 
-=======
->>>>>>> 343a7ef5
         # Add a sequence column just for the alignments
         df['nt_align_code'] = [ str(x).upper()
                                         .replace('NAN', '-')      # Unresolved nucleotides are gaps
@@ -335,14 +283,6 @@
                                         .replace('P', 'U')        # Pseudo-uridines, but it is not really right to change them to U, see DSSR paper, Fig 2
                                 for x in df['nt_code'] ]
 
-<<<<<<< HEAD
-=======
-        # Shift numbering when duplicate residue numbers are found.
-        # Example: 4v9q-DV contains 17 and 17A which are both read 17 by DSSR.
-        while True in df.duplicated(['nt_resnum']).values:
-            i = df.duplicated(['nt_resnum']).values.tolist().index(True)
-            df.iloc[i:, 1] += 1
->>>>>>> 343a7ef5
 
         # Add eventual missing rows because of unsolved residues in the chain.
         # Sometimes, the 3D structure is REALLY shorter than the family it's mapped to,
@@ -356,25 +296,11 @@
         # example on 6hcf chain 82:
         # RNA molecule          1 |------------------------------------------- ... ----------| theoretic length of a large subunit.
         # portion solved in 3D  1 |--------------|79 85|------------| 156
-<<<<<<< HEAD
         # Rfam mapping           3 |------------------------------------------ ... -------| 3353 (yes larger, 'cause it could be inferred)
-=======
-        # Rfam mapping           3 |------------------------------------------ ... -------| 3353
->>>>>>> 343a7ef5
         # nt resnum              3 |--------------------------------|  156
         # index_chain            1 |-------------|77 83|------------|  149
         # expected data point    1 |--------------------------------|  154
         #
-<<<<<<< HEAD
-=======
-        try:
-            l = df.iloc[-1,1] - df.iloc[0,1] + 1    # length of chain from nt_resnum point of view
-        except IndexError:
-            warn(f"Error while parsing DSSR's annotation: No nucleotides are part of {self.chain_label}!", error=True)
-            self.delete_me = True
-            self.error_messages = f"Error while parsing DSSR's json output: No nucleotides from {self.chain_label}. We expect a problem with {self.pdb_id} mmCIF download. Delete it and retry."
-            return 1
->>>>>>> 343a7ef5
 
         if l != len(df['index_chain']):         # if some residues are missing, len(df['index_chain']) < l
             resnum_start = df.iloc[0,1]
@@ -392,19 +318,11 @@
         self.full_length = len(df.index_chain)
 
         # One-hot encoding sequence
-<<<<<<< HEAD
         df["is_A"] = [ 1 if x=="A" else 0 for x in df["nt_code"] ]
         df["is_C"] = [ 1 if x=="C" else 0 for x in df["nt_code"] ]
         df["is_G"] = [ 1 if x=="G" else 0 for x in df["nt_code"] ]
         df["is_U"] = [ 1 if x=="U" else 0 for x in df["nt_code"] ]
         df["is_other"] = [ 0 if x in "ACGU" else 1 for x in df["nt_code"] ]
-=======
-        df["is_A"] = [ 1 if x in "Aa" else 0 for x in df["nt_code"] ]
-        df["is_C"] = [ 1 if x in "Cc" else 0 for x in df["nt_code"] ]
-        df["is_G"] = [ 1 if x in "Gg" else 0 for x in df["nt_code"] ]
-        df["is_U"] = [ 1 if x in "Uu" else 0 for x in df["nt_code"] ]
-        df["is_other"] = [ 0 if x in "ACGUacgu" else 1 for x in df["nt_code"] ]
->>>>>>> 343a7ef5
         df["nt_position"] = [ float(i+1)/self.full_length for i in range(self.full_length) ]
 
         # Iterate over pairs to identify base-base interactions
@@ -490,7 +408,6 @@
                     else: # means unpaired
                         newpairs.append(v)
             df['paired'] = newpairs
-<<<<<<< HEAD
                 
         # Saving to database
         with sqlite3.connect(runDir+"/results/RNANet.db", timeout=10.0) as conn:
@@ -506,23 +423,6 @@
             else:
                 sql_execute(conn, "INSERT OR REPLACE INTO chain (structure_id, chain_name, issue) VALUES (?, ?, ?);", data=(str(self.pdb_id), int(self.pdb_chain_id), int(self.delete_me)))
                 self.db_chain_id = sql_ask_database(conn, f"SELECT (chain_id) FROM chain WHERE structure_id='{self.pdb_id}' AND chain_name='{self.pdb_chain_id}' AND rfam_acc IS NULL;")[0][0]
-=======
-
-        # Saving to database
-        sql_execute(conn, f"""
-        INSERT OR REPLACE INTO nucleotide 
-        (chain_id, index_chain, nt_resnum, nt_name, nt_code, dbn, alpha, beta, gamma, delta, epsilon, zeta,
-        epsilon_zeta, bb_type, chi, glyco_bond, form, ssZp, Dp, eta, theta, eta_prime, theta_prime, eta_base, theta_base,
-        v0, v1, v2, v3, v4, amplitude, phase_angle, puckering, nt_align_code, is_A, is_C, is_G, is_U, is_other, nt_position, 
-        paired, pair_type_LW, pair_type_DSSR, nb_interact)
-        VALUES ({self.db_chain_id}, ?, ?, ?, ?, ?, ?, ?, ?, ?, ?, ?, ?, ?, ?, ?, ?,
-            ?, ?, ?, ?, ?, ?, ?, ?, ?, ?, ?, ?,
-            ?, ?, ?, ?, ?, ?, ?, ?, ?, ?, ?, ?, ?, ?, ?)
-        ;""", many=True, data=list(df.to_records(index=False))
-        )
-
-        notify(f"Saved {self.chain_label} annotations to database.")
->>>>>>> 343a7ef5
             
             # Add the nucleotides
             sql_execute(conn, f"""
@@ -602,37 +502,10 @@
                 print(f"You are never supposed to reach this. Comparing {self.chain_label} in {i} ({self.seq_to_align[i-1:i+2]}) with seq[{j}] ({s_seq[j-3:j+4]}).", 
                         self.seq_to_align, s_seq, sep='\n', flush=True)
                 raise Exception('Something is wrong with sequence alignment.')
-<<<<<<< HEAD
         return re_mappings, columns_to_save
 
     def replace_gaps(self, conn):
         """ Replace gapped positions by the consensus sequence. 
-=======
-        return columns_to_save
-
-    def replace_gaps(self, conn):
-        """ Replace gapped positions by the consensus sequence. """
-
-        homology_data = sql_ask_database(conn, f"""SELECT freq_A, freq_C, freq_G, freq_U, freq_other FROM
-                                                    (SELECT chain_id, rfam_acc FROM chain WHERE chain_id='{self.db_chain_id}')
-                                                    NATURAL JOIN re_mapping
-                                                    NATURAL JOIN align_column;
-                                                """)
-        assert len(homology_data) == self.full_length
-        c_seq_to_align = list(self.seq_to_align)
-        c_seq = list(self.seq)
-        letters = ['A', 'C', 'G', 'U', 'N']
-        for i in range(self.full_length):
-            if c_seq_to_align[i] == '-':      # (then c_seq[i] also is)
-                freq = homology_data[i]
-                l = letters[freq.index(max(freq))]
-                c_seq_to_align[i] = l
-                c_seq[i] = l
-                sql_execute(conn, f"""UPDATE nucleotide SET nt_align_code = '{l}', is_{l if l in "ACGU" else "other"} = 1
-                                      WHERE chain_id = {self.db_chain_id} AND index_chain = {i+1};""")
-        self.seq_to_align = ''.join(c_seq_to_align)
-        self.seq = ''.join(c_seq)
->>>>>>> 343a7ef5
         
         REQUIRES align_column and re_mapping up to date
         SETS nucleotide (nt_align_code)"""
@@ -698,10 +571,6 @@
             s = f"{self.priority_}({self.nthreads}) [{self.comp_time}]\t{self.label:25}{self.func_.__name__}(" + " ".join([str(a) for a in self.args_]) + ")"
         return s
 
-<<<<<<< HEAD
-
-=======
->>>>>>> 343a7ef5
 class Monitor:
     """ A job that simply watches the memory usage of another process. 
 
@@ -743,8 +612,7 @@
         # The watch has ended
         return max_mem
 
-<<<<<<< HEAD
-=======
+
 class Downloader:
     def download_Rfam_PDB_mappings(self):
         """Query the Rfam public MySQL database for mappings between their RNA families and PDB structures.
@@ -793,362 +661,11 @@
         """Query the Rfam public MySQL database for statistics about their RNA families.
 
         Family ID, number of sequences identified, maximum length of those sequences.
-        """
-        try: 
-            db_connection = sqlalchemy.create_engine('mysql+pymysql://rfamro@mysql-rfam-public.ebi.ac.uk:4497/Rfam')
-            conn = sqlite3.connect(runDir + "/results/RNANet.db", timeout=20.0)
-
-            # Prepare the SQL query. It computes the length of the chains and gets the maximum length by family.
-            q = """SELECT fr.rfam_acc, COUNT(DISTINCT fr.rfamseq_acc) AS 'n_seq',
-                        MAX(
-                            (CASE WHEN fr.seq_start > fr.seq_end THEN fr.seq_start
-                                                                ELSE fr.seq_end
-                            END)
-                            -
-                            (CASE WHEN fr.seq_start > fr.seq_end THEN fr.seq_end
-                                                                ELSE fr.seq_start
-                            END)
-                        ) AS 'maxlength'
-                    FROM full_region fr
-                    GROUP BY fr.rfam_acc"""
-
-            # Query the public database
-            d = pd.read_sql(q, con=db_connection)
-
-            # filter the results to families we are interested in
-            d = d[ d["rfam_acc"].isin(list_of_families) ]
-
-            # save the statistics to local database
-            n_pdb = [ len(rfam_acc_to_download[f]) for f in d["rfam_acc"] ]
-            d["n_pdb_seqs"] = n_pdb
-            d["total_seqs"] = d["n_seq"] + d["n_pdb_seqs"]
-            sql_execute(conn, """
-                INSERT OR REPLACE INTO family (rfam_acc, nb_homologs, max_len, nb_3d_chains, nb_total_homol)
-                VALUES (?, ?, ?, ?, ?);""", many=True, data=list(d.to_records(index=False))
-            ) # We use the replace keyword to get the latest information
-            conn.close()
-            
-            # print the stats
-            for _, l in d.iterrows():
-                print(f"\t> {l['rfam_acc']}: {l['n_seq']} Rfam hits + {l['n_pdb_seqs']} PDB sequences to realign")
-
-        except sqlalchemy.exc.OperationalError:
-            warn("Something's wrong with the SQL database. Check mysql-rfam-public.ebi.ac.uk status and try again later. Not printing statistics.")
-
-    def download_Rfam_sequences(self, rfam_acc):
-        """ Downloads the unaligned sequences known related to a given RNA family.
-
-        Actually gets a FASTA archive from the public Rfam FTP. Does not download if already there."""
-
-        if not path.isfile(path_to_seq_data + f"rfam_sequences/fasta/{rfam_acc}.fa.gz"):
-            try:
-                _urlcleanup()
-                _urlretrieve(   f'ftp://ftp.ebi.ac.uk/pub/databases/Rfam/CURRENT/fasta_files/{rfam_acc}.fa.gz',
-                                path_to_seq_data + f"rfam_sequences/fasta/{rfam_acc}.fa.gz")
-                notify(f"Downloaded {rfam_acc}.fa.gz from Rfam")
-            except:
-                warn(f"Error downloading {rfam_acc}.fa.gz. Does it exist ?\t", error=True)
-        else:
-            notify(f"Downloaded {rfam_acc}.fa.gz from Rfam", "(already there)")
-
-    def download_BGSU_NR_list(self):
-        """ Downloads a list of RNA 3D structures proposed by Bowling Green State University RNA research group.
-        The chosen list is the one with resolution threshold just above the desired one.
-
-        Does not remove structural redundancy.
-        """
-        nr_code = min([ i for i in [1.5, 2.0, 2.5, 3.0, 3.5, 4.0, 20.0] if i >= CRYSTAL_RES ]) 
-        print(f"> Fetching latest list of RNA files at {nr_code} A resolution from BGSU website...", end='', flush=True)
-        # Download latest BGSU non-redundant list
-        try:
-            s = requests.get(f"http://rna.bgsu.edu/rna3dhub/nrlist/download/current/{nr_code}A/csv").content
-            nr = open(path_to_3D_data + f"latest_nr_list_{nr_code}A.csv", 'w')
-            nr.write("class,representative,class_members\n")
-            nr.write(io.StringIO(s.decode('utf-8')).getvalue())
-            nr.close()
-        except:
-            warn("Error downloading NR list !\t", error=True)
-
-            # Try to read previous file
-            if path.isfile(path_to_3D_data + f"latest_nr_list_{nr_code}A.csv"):
-                print("\t> Use of the previous version.\t", end = "", flush=True)
-            else:
-                return [], []
-
-        nrlist = pd.read_csv(path_to_3D_data + f"latest_nr_list_{nr_code}A.csv")
-        full_structures_list = nrlist['class_members'].tolist()
-        print(f"\t{validsymb}", flush=True)
-
-        # The beginning of an adventure.
-        return full_structures_list
-
-    def download_from_SILVA(self, unit):
-        if not path.isfile(path_to_seq_data + f"realigned/{unit}.arb"):
-            try:
-                _urlcleanup()
-                if unit=="LSU":
-                    _urlretrieve('http://www.arb-silva.de/fileadmin/arb_web_db/release_132/ARB_files/SILVA_132_LSURef_07_12_17_opt.arb.gz',
-                                  path_to_seq_data + "realigned/LSU.arb.gz")
-                else:
-                    _urlretrieve('http://www.arb-silva.de/fileadmin/silva_databases/release_138/ARB_files/SILVA_138_SSURef_05_01_20_opt.arb.gz', 
-                                  path_to_seq_data + "realigned/SSU.arb.gz")
-            except:
-                warn(f"Error downloading the {unit} database from SILVA", error=True)
-                exit(1)
-            subprocess.run(["gunzip", path_to_seq_data + f"realigned/{unit}.arb.gz"], stdout=subprocess.DEVNULL)
-            notify(f"Downloaded and extracted {unit} database from SILVA")
-        else:
-            notify(f"Downloaded and extracted {unit} database from SILVA", "(used previous file)")
-
-def read_cpu_number():
-    # As one shall not use os.cpu_count() on LXC containers,
-    # because it reads info from /sys wich is not the VM resources but the host resources.
-    # This function reads it from /proc/cpuinfo instead.
-    p = subprocess.run(['grep', '-Ec', '(Intel|AMD)', '/proc/cpuinfo'], stdout=subprocess.PIPE)
-    return int(int(p.stdout.decode('utf-8')[:-1])/2)
-
-def init_worker(tqdm_lock=None):
-    signal.signal(signal.SIGINT, signal.SIG_IGN)
-    if tqdm_lock is not None:
-        tqdm.set_lock(tqdm_lock)
-
-def trace_unhandled_exceptions(func):
-    @wraps(func)
-    def wrapped_func(*args, **kwargs):
-        try:
-            return func(*args, **kwargs)
-        except:
-            s = traceback.format_exc()
-            with open(runDir +  "/errors.txt", "a") as f:
-                f.write("Exception in "+func.__name__+"\n")
-                f.write(s)
-                f.write("\n\n")
-
-            warn('Exception in '+func.__name__, error=True)
-            print(s)
-    return wrapped_func
-
-def warn(message, error=False):
-    """Pretty-print warnings and error messages.
-    """
-    # Cut if too long
-    if len(message)>66:
-        x = message.find(' ', 50, 66)
-        warn(message[:x], error=error)
-        warn(message[x+1:], error=error)
-        return
-
-    if error:
-        print(f"\t> \033[31mERR: {message:65s}\033[0m\t{errsymb}", flush=True)
-    else:
-        print(f"\t> \033[33mWARN: {message:64s}\033[0m\t{warnsymb}", flush=True)
-
-def notify(message, post=''):
-    if len(post):
-        post = '(' + post + ')'
-    print(f"\t> {message:70s}\t{validsymb}\t{post}", flush=True)
-
-@trace_unhandled_exceptions
-def sql_define_tables(conn):
-    conn.executescript(
-        """ CREATE TABLE IF NOT EXISTS structure (
-                pdb_id         CHAR(4) PRIMARY KEY NOT NULL,
-                pdb_model      CHAR(1) NOT NULL,
-                date           DATE,
-                exp_method     VARCHAR(50),
-                resolution     REAL,
-                UNIQUE (pdb_id, pdb_model)
-            );
-            CREATE TABLE IF NOT EXISTS chain (
-                chain_id        INTEGER PRIMARY KEY NOT NULL,
-                structure_id    CHAR(4) NOT NULL,
-                chain_name      VARCHAR(2) NOT NULL,
-                pdb_start       SMALLINT,
-                pdb_end         SMALLINT,
-                reversed        TINYINT,
-                issue           TINYINT,
-                rfam_acc        CHAR(7),
-                inferred        TINYINT,
-                chain_freq_A    REAL,
-                chain_freq_C    REAL,
-                chain_freq_G    REAL,
-                chain_freq_U    REAL,
-                chain_freq_other REAL,
-                pair_count_cWW  SMALLINT,
-                pair_count_cWH  SMALLINT,
-                UNIQUE (structure_id, chain_name, rfam_acc)
-            );
-            CREATE TABLE IF NOT EXISTS nucleotide (
-                nt_id           INTEGER PRIMARY KEY NOT NULL,
-                chain_id        INT,
-                index_chain     SMALLINT,
-                nt_resnum       SMALLINT,
-                nt_position     SMALLINT,
-                nt_name         VARCHAR(5),
-                nt_code         CHAR(1),
-                nt_align_code   CHAR(1),
-                is_A TINYINT, is_C TINYINT, is_G TINYINT, is_U TINYINT, is_other TINYINT,
-                dbn             CHAR(1),
-                paired          VARCHAR(20),
-                nb_interact     TINYINT,
-                pair_type_LW    VARCHAR(20),
-                pair_type_DSSR  VARCHAR(25),
-                alpha REAL, beta REAL, gamma REAL, delta REAL, epsilon REAL, zeta REAL,
-                epsilon_zeta    REAL,
-                bb_type         VARCHAR(5),
-                chi             REAL,
-                glyco_bond      VARCHAR(3),
-                v0 REAL, v1 REAL, v2 REAL, v3 REAL, v4 REAL,
-                form            CHAR(1),
-                ssZp            REAL,
-                Dp              REAL,
-                eta REAL, theta REAL, eta_prime REAL, theta_prime REAL, eta_base REAL, theta_base REAL,
-                phase_angle     REAL,
-                amplitude       REAL,
-                puckering       VARCHAR(20),
-                UNIQUE (chain_id, index_chain)
-            );
-            CREATE TABLE IF NOT EXISTS re_mapping (
-                remapping_id    INTEGER PRIMARY KEY NOT NULL,
-                chain_id        INT NOT NULL,
-                index_chain     INT NOT NULL,
-                index_ali       INT NOT NULL,
-                UNIQUE (chain_id, index_chain),
-                UNIQUE (chain_id, index_ali)
-            );
-            CREATE TABLE IF NOT EXISTS family (
-                rfam_acc        CHAR(7) PRIMARY KEY NOT NULL,
-                nb_homologs     INT,
-                nb_3d_chains    INT,
-                nb_total_homol  INT,
-                max_len         UNSIGNED SMALLINT,
-                comput_time     REAL,
-                comput_peak_mem REAL,
-                idty_percent    REAL
-            );
-            CREATE TABLE IF NOT EXISTS align_column (
-                column_id       INTEGER PRIMARY KEY NOT NULL,
-                rfam_acc        CHAR(7) NOT NULL,
-                index_ali       INT NOT NULL,
-                freq_A          REAL,
-                freq_C          REAL,
-                freq_G          REAL,
-                freq_U          REAL,
-                freq_other      REAL,
-                UNIQUE (rfam_acc, index_ali)
-            );
-         """)
-
-@trace_unhandled_exceptions
-def sql_ask_database(conn, sql):
-    """
-    Reads the SQLite database.
-    Returns a list of tuples.
-    """
-    cursor = conn.cursor()
-    result = cursor.execute(sql).fetchall()
-    cursor.close()
-    return result
-
-@trace_unhandled_exceptions
-def sql_execute(conn, sql, many=False, data=None):
-    for _ in range(100): # retry 100 times if it fails
-        try:
-            if many:
-                conn.executemany(sql, data)
-            else:
-                cur = conn.cursor()
-                if data is None:
-                    cur.execute(sql)
-                else:
-                    cur.execute(sql, data)
-                cur.close()
-            conn.commit()   # Apply modifications
-            return          # if it worked, no need to retry
-        except sqlite3.OperationalError as e:
-            warn(str(e) + ", retrying in 0.2s (worker " + str(os.getpid()) + f', try {_+1}/100)')
-            time.sleep(0.2)
-    warn("Tried to reach database 100 times and failed. Aborting.", error=True)
-
-@trace_unhandled_exceptions
-def execute_job(j, jobcount):
-    """Run a Job object.
-    """
-    # increase the counter of running jobs
-    running_stats[0] += 1
->>>>>>> 343a7ef5
-
-class Downloader:
-    def download_Rfam_PDB_mappings(self):
-        """Query the Rfam public MySQL database for mappings between their RNA families and PDB structures.
-
-        """
-        # Download PDB mappings to Rfam family
-        print("> Fetching latest PDB mappings from Rfam..." + " " * 29, end='', flush=True)
-        try:
-            db_connection = sqlalchemy.create_engine('mysql+pymysql://rfamro@mysql-rfam-public.ebi.ac.uk:4497/Rfam')
-            mappings = pd.read_sql('SELECT rfam_acc, pdb_id, chain, pdb_start, pdb_end, bit_score, evalue_score, cm_start, cm_end, hex_colour FROM pdb_full_region WHERE is_significant=1;', con=db_connection)
-            mappings.to_csv(runDir + "/data/Rfam-PDB-mappings.csv")
-            print(f"\t{validsymb}")
-        except sqlalchemy.exc.OperationalError:  # Cannot connect :'(
-            print(f"\t{errsymb}")
-            # Check if a previous run succeeded (if file exists, use it)
-            if path.isfile(runDir + "/data/Rfam-PDB-mappings.csv"):
-                print("\t> Using previous version.")
-                mappings = pd.read_csv(runDir + "/data/Rfam-PDB-mappings.csv")
-            else: # otherwise, abort.
-                print("Can't do anything without data. Exiting.")
-                raise Exception("Can't reach mysql-rfam-public.ebi.ac.uk on port 4497. Is it open on your system ?")
-
-        return mappings
-
-    def download_Rfam_cm(self):
-        """ Download the covariance models from Rfam.
-        
-        Does not download if already there.
-        """
-
-        print(f"\t> Download Rfam.cm.gz from Rfam..." + " " * 37, end='', flush=True) 
-        if not path.isfile(path_to_seq_data + "Rfam.cm"):
-            try:
-                _urlcleanup()
-                _urlretrieve(f'ftp://ftp.ebi.ac.uk/pub/databases/Rfam/CURRENT/Rfam.cm.gz', path_to_seq_data + "Rfam.cm.gz")
-                print(f"\t{validsymb}", flush=True)
-                print(f"\t\t> Uncompressing Rfam.cm...", end='', flush=True)
-                subprocess.run(["gunzip", path_to_seq_data + "Rfam.cm.gz"], stdout=subprocess.DEVNULL)
-                print(f"\t{validsymb}", flush=True)
-            except:
-                warn(f"Error downloading and/or extracting Rfam.cm !\t", error=True)
-        else:
-            print(f"{validsymb}\t(no need)", flush=True)
-
-<<<<<<< HEAD
-    def download_Rfam_family_stats(self, list_of_families):
-        """Query the Rfam public MySQL database for statistics about their RNA families.
-
-        Family ID, number of sequences identified, maximum length of those sequences.
         SETS family in the database (partially)
         """
         try: 
             db_connection = sqlalchemy.create_engine('mysql+pymysql://rfamro@mysql-rfam-public.ebi.ac.uk:4497/Rfam')
             
-=======
-        # Add the command to logfile
-        logfile = open(runDir + "/log_of_the_run.sh", 'a')
-        logfile.write(" ".join(j.cmd_))
-        logfile.write("\n")
-        logfile.close()
-
-        # Run it
-        with concurrent.futures.ThreadPoolExecutor(max_workers=1) as executor:
-            # put the monitor in a different thread
-            assistant_future = executor.submit(monitor.check_mem_usage)
-            
-            # run the command. subprocess.run will be a child of this process, and stays monitored.
-            start_time = time.time()
-            r = subprocess.run(j.cmd_, timeout=j.timeout_, stdout=subprocess.PIPE, stderr=subprocess.PIPE)
-            end_time = time.time()
->>>>>>> 343a7ef5
 
             # Prepare the SQL query. It computes the length of the chains and gets the maximum length by family.
             q = """SELECT stats.rfam_acc, k.description, stats.maxlength FROM
@@ -1578,7 +1095,6 @@
     def realign(self):
         """Perform multiple sequence alignments.
         
-<<<<<<< HEAD
         REQUIRES self.fam_list to be defined
         SETS family (partially)"""
 
@@ -1613,38 +1129,12 @@
         with sqlite3.connect(runDir + "/results/RNANet.db") as conn:
             sql_execute(conn, """UPDATE family SET nb_homologs = ?, nb_3d_chains = ?, nb_total_homol = ?, comput_time = ?, comput_peak_mem = ? 
                                  WHERE rfam_acc = ?;""", many=True, data=data)
-=======
-        # jobs should be processed 1 by 1, 2 by 2, or n by n depending on their definition
-        for n in different_thread_numbers:
-            # get the bunch of jobs of same priority and thread number
-            bunch = jobs[i][n]
-            if not len(bunch): continue # no jobs should be processed n by n
-
-            print("using", n, "processes:")
-            # execute jobs of priority i that should be processed n by n:
-            p = Pool(processes=n, maxtasksperchild=5, initializer=init_worker)
-            try:
-                raw_results = p.map(partial(execute_job, jobcount=jobcount), bunch)
-                p.close()
-                p.join()
-            except KeyboardInterrupt as e:
-                warn("KeyboardInterrupt, terminating workers.", error=True)
-                p.terminate()
-                p.join()
-                raise e
-
-            for j, r in zip(bunch, raw_results):
-                j.comp_time = round(r[0], 2) # seconds
-                j.max_mem = int(r[1]/1000000) # MB
-                results.append( (j.label, r[2], round(r[0], 2), int(r[1]/1000000)))
->>>>>>> 343a7ef5
     
     def remap(self):
         """Compute nucleotide frequencies of the previous alignments and save them in the database
         
         REQUIRES self.fam_list to be defined"""
 
-<<<<<<< HEAD
         print("Computing nucleotide frequencies in alignments...")
         nworkers =max(min(ncores, len(self.fam_list)), 1)
 
@@ -1980,9 +1470,125 @@
 @trace_unhandled_exceptions
 def execute_job(j, jobcount):
     """Run a Job object.
-=======
+    """
+    # increase the counter of running jobs
+    running_stats[0] += 1
+
+    # Monitor this process
+    m = -1
+    monitor = Monitor(os.getpid())
+
+    if len(j.cmd_): # The job is a system command
+
+        print(f"[{running_stats[0]+running_stats[2]}/{jobcount}]\t{j.label}")
+
+        # Add the command to logfile
+        logfile = open(runDir + "/log_of_the_run.sh", 'a')
+        logfile.write(" ".join(j.cmd_))
+        logfile.write("\n")
+        logfile.close()
+
+        # Run it
+        with concurrent.futures.ThreadPoolExecutor(max_workers=1) as executor:
+            # put the monitor in a different thread
+            assistant_future = executor.submit(monitor.check_mem_usage)
+            
+            # run the command. subprocess.run will be a child of this process, and stays monitored.
+            start_time = time.time()
+            r = subprocess.run(j.cmd_, timeout=j.timeout_, stdout=subprocess.PIPE, stderr=subprocess.PIPE)
+            end_time = time.time()
+
+            # Stop the Monitor, then get its result
+            monitor.keep_watching = False
+            m = assistant_future.result()
+
+    elif j.func_ is not None:
+
+        print(f"[{running_stats[0]+running_stats[2]}/{jobcount}]\t{j.func_.__name__}({', '.join([str(a) for a in j.args_ if type(a) != list])})", flush=True)
+
+        with concurrent.futures.ThreadPoolExecutor(max_workers=1) as executor:
+            # put the monitor in a different thread
+            assistant_future = executor.submit(monitor.check_mem_usage)
+
+            # call the python function (in this process)
+            start_time = time.time()
+            r = j.func_(* j.args_)
+            end_time = time.time()
+
+            # Stop the Monitor, then get its result
+            monitor.keep_watching = False
+            m = assistant_future.result()
+
+    # increase the counter of finished jobs
+    running_stats[1] += 1
+
+    # return time and memory statistics, plus the job results
+    t = end_time - start_time
+    return (t,m,r)
+
+def execute_joblist(fulljoblist):
+    """ Run a list of job objects.
+
+    The jobs in the list can have differente priorities and/or different number of threads.
+    
+    Returns a tuple (label, actual_result, comp_time, peak_mem)
+    """
+
+    # Reset counters
+    running_stats[0] = 0       # started
+    running_stats[1] = 0       # finished
+    running_stats[2] = 0       # failed
+
+    # Sort jobs in a tree structure, first by priority, then by CPU numbers
+    jobs = {}
+    jobcount = len(fulljoblist)
+    for job in fulljoblist:
+        if job.priority_ not in jobs.keys():
+            jobs[job.priority_] = {}
+        if job.nthreads not in jobs[job.priority_].keys():
+            jobs[job.priority_][job.nthreads] = []
+        jobs[job.priority_][job.nthreads].append(job)
+
+    # number of different priorities in the list
+    nprio = max(jobs.keys())
+
+    # Process the jobs from priority 1 to nprio
+    results = []
+    for i in range(1,nprio+1):
+        if i not in jobs.keys(): continue # no job has the priority level i
+
+        print("processing jobs of priority", i)
+        different_thread_numbers = sorted(jobs[i].keys())
+        
+        # jobs should be processed 1 by 1, 2 by 2, or n by n depending on their definition
+        for n in different_thread_numbers:
+            # get the bunch of jobs of same priority and thread number
+            bunch = jobs[i][n]
+            if not len(bunch): continue # no jobs should be processed n by n
+
+            print("using", n, "processes:")
+            # execute jobs of priority i that should be processed n by n:
+            p = Pool(processes=n, maxtasksperchild=5, initializer=init_worker)
+            try:
+                raw_results = p.map(partial(execute_job, jobcount=jobcount), bunch)
+                p.close()
+                p.join()
+            except KeyboardInterrupt as e:
+                warn("KeyboardInterrupt, terminating workers.", error=True)
+                p.terminate()
+                p.join()
+                raise e
+
+            for j, r in zip(bunch, raw_results):
+                j.comp_time = round(r[0], 2) # seconds
+                j.max_mem = int(r[1]/1000000) # MB
+                results.append( (j.label, r[2], round(r[0], 2), int(r[1]/1000000)))
+    
+    # throw back the money
+    return results
+
 @trace_unhandled_exceptions
-def work_infer_mappings(allmappings, codelist):
+def work_infer_mappings(update_only, allmappings, codelist):
     """Given a list of PDB chains corresponding to an equivalence class from BGSU's NR list, 
     build a list of Chain() objects mapped to Rfam families, by expanding available mappings 
     of any element of the list to all the list elements.
@@ -2069,7 +1675,6 @@
             pdb_model = int(nr[1])
             pdb_chain_id = nr[2]
             for rfam in families:
-
                 # if a known mapping of this chain on this family exists, apply it
                 m = known_mappings.loc[ (known_mappings.pdb_id + "|1|" + known_mappings.chain == c[:4].lower()+c[4:]) & (known_mappings['rfam_acc'] == rfam ) ]
                 if len(m):
@@ -2083,47 +1688,23 @@
                 chain_label = f"{pdb_id}_{str(pdb_model)}_{pdb_chain_id}_{pdb_start}-{pdb_end}"
 
                 # Check if the chain exists in the database
-                # with sqlite3.connect(runDir+"/results/RNANet.db", timeout=10.0) as conn:
-                #     res = sql_ask_database(conn, f"""SELECT chain_id from chain WHERE structure_id='{pdb_id}' AND chain_name='{pdb_chain_id}' AND rfam_acc='{rfam}' AND issue=0""")
-                # if not len(res): # the chain is NOT yet in the database, or this is a known issue
-                #     newchains.append(Chain(pdb_id, pdb_model, pdb_chain_id, chain_label, rfam=rfam, inferred=inferred, pdb_start=pdb_start, pdb_end=pdb_end))
-                newchains.append(Chain(pdb_id, pdb_model, pdb_chain_id, chain_label, rfam=rfam, inferred=inferred, pdb_start=pdb_start, pdb_end=pdb_end))
+                if update_only:
+                    with sqlite3.connect(runDir+"/results/RNANet.db", timeout=10.0) as conn:
+                        res = sql_ask_database(conn, f"""SELECT chain_id from chain WHERE structure_id='{pdb_id}' AND chain_name='{pdb_chain_id}' AND rfam_acc='{rfam}' AND issue=0""")
+                    if not len(res): # the chain is NOT yet in the database, or this is a known issue
+                        newchains.append(Chain(pdb_id, pdb_model, pdb_chain_id, chain_label, rfam=rfam, inferred=inferred, pdb_start=pdb_start, pdb_end=pdb_end))
+                else:
+                    newchains.append(Chain(pdb_id, pdb_model, pdb_chain_id, chain_label, rfam=rfam, inferred=inferred, pdb_start=pdb_start, pdb_end=pdb_end))
     
     return newchains
 
 @trace_unhandled_exceptions
 def work_mmcif(pdb_id):
     """ Look for a CIF file (with all chains) from RCSB
->>>>>>> 343a7ef5
+
+    SETS table structure
     """
-    # increase the counter of running jobs
-    running_stats[0] += 1
-
-<<<<<<< HEAD
-    # Monitor this process
-    m = -1
-    monitor = Monitor(os.getpid())
-
-    if len(j.cmd_): # The job is a system command
-
-        print(f"[{running_stats[0]+running_stats[2]}/{jobcount}]\t{j.label}")
-
-        # Add the command to logfile
-        logfile = open(runDir + "/log_of_the_run.sh", 'a')
-        logfile.write(" ".join(j.cmd_))
-        logfile.write("\n")
-        logfile.close()
-
-        # Run it
-        with concurrent.futures.ThreadPoolExecutor(max_workers=1) as executor:
-            # put the monitor in a different thread
-            assistant_future = executor.submit(monitor.check_mem_usage)
-            
-            # run the command. subprocess.run will be a child of this process, and stays monitored.
-            start_time = time.time()
-            r = subprocess.run(j.cmd_, timeout=j.timeout_, stdout=subprocess.PIPE, stderr=subprocess.PIPE)
-            end_time = time.time()
-=======
+
     url = 'http://files.rcsb.org/download/%s.cif' % (pdb_id)
     final_filepath = path_to_3D_data+"RNAcifs/"+pdb_id+".cif"
 
@@ -2174,358 +1755,6 @@
     return 0
 
 @trace_unhandled_exceptions
-def work_build_chain(c, retrying=False):
-    """ Additionally adds all the desired information to a Chain object.
->>>>>>> 343a7ef5
-
-            # Stop the Monitor, then get its result
-            monitor.keep_watching = False
-            m = assistant_future.result()
-
-    elif j.func_ is not None:
-
-        print(f"[{running_stats[0]+running_stats[2]}/{jobcount}]\t{j.func_.__name__}({', '.join([str(a) for a in j.args_ if type(a) != list])})", flush=True)
-
-        with concurrent.futures.ThreadPoolExecutor(max_workers=1) as executor:
-            # put the monitor in a different thread
-            assistant_future = executor.submit(monitor.check_mem_usage)
-
-            # call the python function (in this process)
-            start_time = time.time()
-            r = j.func_(* j.args_)
-            end_time = time.time()
-
-            # Stop the Monitor, then get its result
-            monitor.keep_watching = False
-            m = assistant_future.result()
-
-    # increase the counter of finished jobs
-    running_stats[1] += 1
-
-    # return time and memory statistics, plus the job results
-    t = end_time - start_time
-    return (t,m,r)
-
-def execute_joblist(fulljoblist):
-    """ Run a list of job objects.
-
-    The jobs in the list can have differente priorities and/or different number of threads.
-    
-    Returns a tuple (label, actual_result, comp_time, peak_mem)
-    """
-
-<<<<<<< HEAD
-    # Reset counters
-    running_stats[0] = 0       # started
-    running_stats[1] = 0       # finished
-    running_stats[2] = 0       # failed
-
-    # Sort jobs in a tree structure, first by priority, then by CPU numbers
-    jobs = {}
-    jobcount = len(fulljoblist)
-    for job in fulljoblist:
-        if job.priority_ not in jobs.keys():
-            jobs[job.priority_] = {}
-        if job.nthreads not in jobs[job.priority_].keys():
-            jobs[job.priority_][job.nthreads] = []
-        jobs[job.priority_][job.nthreads].append(job)
-
-    # number of different priorities in the list
-    nprio = max(jobs.keys())
-
-    # Process the jobs from priority 1 to nprio
-    results = []
-    for i in range(1,nprio+1):
-        if i not in jobs.keys(): continue # no job has the priority level i
-
-        print("processing jobs of priority", i)
-        different_thread_numbers = sorted(jobs[i].keys())
-        
-        # jobs should be processed 1 by 1, 2 by 2, or n by n depending on their definition
-        for n in different_thread_numbers:
-            # get the bunch of jobs of same priority and thread number
-            bunch = jobs[i][n]
-            if not len(bunch): continue # no jobs should be processed n by n
-
-            print("using", n, "processes:")
-            # execute jobs of priority i that should be processed n by n:
-            p = Pool(processes=n, maxtasksperchild=5, initializer=init_worker)
-            try:
-                raw_results = p.map(partial(execute_job, jobcount=jobcount), bunch)
-                p.close()
-                p.join()
-            except KeyboardInterrupt as e:
-                warn("KeyboardInterrupt, terminating workers.", error=True)
-                p.terminate()
-                p.join()
-                raise e
-
-            for j, r in zip(bunch, raw_results):
-                j.comp_time = round(r[0], 2) # seconds
-                j.max_mem = int(r[1]/1000000) # MB
-                results.append( (j.label, r[2], round(r[0], 2), int(r[1]/1000000)))
-    
-    # throw back the money
-    return results
-
-@trace_unhandled_exceptions
-def work_infer_mappings(update_only, allmappings, codelist):
-    """Given a list of PDB chains corresponding to an equivalence class from BGSU's NR list, 
-    build a list of Chain() objects mapped to Rfam families, by expanding available mappings 
-    of any element of the list to all the list elements.
-    """
-    newchains = []
-    known_mappings = pd.DataFrame()
-
-    # Split the comma-separated list of chain codes into chain codes:
-    codes = str(codelist).replace('+',',').split(',')
-
-    # Search for mappings that apply to an element of this PDB chains list:
-    for c in codes:
-        # search for Rfam mappings with this chain c:
-        m_row_indices = allmappings.pdb_id + "|1|" + allmappings.chain == c[:4].lower()+c[4:]
-        m = allmappings.loc[m_row_indices].drop(['bit_score','evalue_score','cm_start','cm_end','hex_colour'], axis=1)
-        if len(m):
-            # remove the found mappings from the dataframe
-            allmappings = allmappings.loc[m_row_indices == False]
-            # Add the found mappings to the list of found mappings for this class of equivalence
-            known_mappings = pd.concat([known_mappings, m])
-=======
-    if not path.isfile(path_to_3D_data + "annotations/" + c.pdb_id + ".json"):
-        warn(f"Could not find annotations for {c.chain_label}, ignoring it.", error=True)
-        c.delete_me = True
-        c.error_messages += f"Could not download and/or find annotations for {c.chain_label}."
-
-    # Register the chain, and get its chain_id
-    conn = sqlite3.connect(runDir+"/results/RNANet.db", timeout=10.0)
-    if c.pdb_start is not None:
-        sql_execute(conn, f"""  INSERT OR REPLACE INTO chain 
-                                (structure_id, chain_name, pdb_start, pdb_end, reversed, rfam_acc, inferred, issue)
-                                VALUES 
-                                (?, ?, ?, ?, ?, ?, ?, ?);""", 
-                                data=(c.pdb_id, c.pdb_chain_id, c.pdb_start, c.pdb_end, int(c.reversed), c.rfam_fam, int(c.inferred), int(c.delete_me)))
-    else:
-        sql_execute(conn, "INSERT OR REPLACE INTO chain (structure_id, chain_name, issue) VALUES (?, ?, ?);", data=(c.pdb_id, c.pdb_chain_id, int(c.delete_me)))
-    c.db_chain_id = sql_ask_database(conn, f"SELECT (chain_id) FROM chain WHERE structure_id='{c.pdb_id}' AND chain_name='{c.pdb_chain_id}';")[0][0]
-
-    # extract the portion we want
-    if EXTRACT_CHAINS and not c.delete_me:
-        c.extract()
-
-    # extract the 3D descriptors
-    if not c.delete_me:
-        c.extract_3D_data(conn)
-
-    # If there were newly discovered problems, add this chain to the known issues
-    if c.delete_me and c.chain_label not in known_issues and not (not retrying and "Could not load existing" in c.error_messages):
-        known_issues.append(c.chain_label)
-        warn(f"Adding {c.chain_label} to known issues.")
-        f = open(runDir + "/known_issues.txt", 'a')
-        f.write(c.chain_label + '\n')
-        f.close()
-        f = open(runDir + "/known_issues_reasons.txt", 'a')
-        f.write(c.chain_label + '\n' + c.error_messages + '\n\n')
-        f.close()
-    # Register the issues in the database
-    if c.delete_me and c.chain_label not in known_issues:
-        sql_execute(conn, f"UPDATE chain SET issue = 1 WHERE chain_id = ?;", data=(c.db_chain_id,))
-    
-    conn.close()
->>>>>>> 343a7ef5
-    
-    # Now infer mappings for chains that are not explicitely listed in Rfam-PDB mappings:
-    if len(known_mappings):
-        families = set(known_mappings['rfam_acc'])
-
-<<<<<<< HEAD
-        # generalize
-        inferred_mappings = known_mappings.drop(['pdb_id','chain'], axis=1).drop_duplicates()
-        
-        # check for approximative redundancy:
-        if len(inferred_mappings) != len(inferred_mappings.drop_duplicates(subset="rfam_acc")):
-            # Then, there exists some mapping variants onto the same Rfam family CM,
-            # but varing in the start/end positions in the chain. 
-            # ==> Summarize them in one mapping but with the largest window.
-            for rfam in families:
-                sel_5_to_3 = (inferred_mappings['pdb_start'] < inferred_mappings['pdb_end'])
-                thisfam_5_3 =  (inferred_mappings['rfam_acc'] == rfam ) & sel_5_to_3
-                thisfam_3_5 =  (inferred_mappings['rfam_acc'] == rfam ) & (sel_5_to_3 == False)
-=======
-@trace_unhandled_exceptions
-def work_prepare_sequences(rfam_acc):
-    """Prepares FASTA files of homologous sequences to realign with cmalign.
-    Prepares databases of SSUs and LSUs to realign with SINA."""
-
-    if rfam_acc not in ["RF00177", "RF01960", "RF00002", "RF02540", "RF02541", "RF02543"]: # Ribosomal Subunits
-        
-        # Extracting sequences for this family
-        if not path.isfile(path_to_seq_data + f"realigned/{rfam_acc}++.fa"):
-            # Download homologous sequences
-            dl.download_Rfam_sequences(rfam_acc)
-
-            # # Prepare a FASTA file containing Rfamseq hits for that family + our chains sequences
-            # f = open(path_to_seq_data + f"realigned/{rfam_acc}++.fa", "w")
-
-            # # Read the FASTA archive of Rfamseq hits, and add sequences to the file
-            # with gzip.open(path_to_seq_data + f"rfam_sequences/fasta/{rfam_acc}.fa.gz", 'rt') as gz:
-            #     ids = []
-            #     for record in SeqIO.parse(gz, "fasta"):
-            #         if record.id not in ids:
-            #             # Note: here we copy the sequences without modification. 
-            #             # But, sequences with non ACGU letters exit (W, R, M, Y for example)
-            #             f.write(">"+record.description+'\n'+str(record.seq)+'\n')
-            #             ids.append(record.id)
-
-            # gunzip the file
-            with gzip.open(path_to_seq_data + f"rfam_sequences/fasta/{rfam_acc}.fa.gz", 'rb') as gz:
-                file_content = gz.read()
-            with open(path_to_seq_data + f"realigned/{rfam_acc}++.fa", "wb") as plusplus:
-                plusplus.write(file_content)
-            del file_content
-
-            notify(f"Prepared FASTA file of {rfam_acc} homologous sequences")
-        
-        # Extracting covariance model for this family
-        if not path.isfile(path_to_seq_data + f"realigned/{rfam_acc}.cm"):
-            f = open(path_to_seq_data + f"realigned/{rfam_acc}.cm", "w")
-            subprocess.run(["cmfetch", path_to_seq_data + "Rfam.cm", rfam_acc], stdout=f)
-            f.close()
-            notify(f"Extracted {rfam_acc} covariance model (cmfetch)")
-
-@trace_unhandled_exceptions
-def work_realign(rfam_acc, chains):
-    """ Runs multiple sequence alignements by RNA family.
->>>>>>> 343a7ef5
-
-                if (
-                        len(inferred_mappings[thisfam_5_3]) !=  len(inferred_mappings[ inferred_mappings['rfam_acc'] == rfam ])
-                    and len(inferred_mappings[thisfam_5_3]) > 0
-                ):
-                    warn(f"There are mappings for {rfam} in both directions:", error=True)
-                    print(inferred_mappings)
-                    exit(1)
-
-                # Compute consensus for chains in 5' -> 3' sense
-                if len(inferred_mappings[thisfam_5_3]):
-                    pdb_start_min = min(inferred_mappings[ thisfam_5_3]['pdb_start'])
-                    pdb_end_max = max(inferred_mappings[ thisfam_5_3]['pdb_end']) 
-                    pdb_start_max = max(inferred_mappings[ thisfam_5_3]['pdb_start'])
-                    pdb_end_min = min(inferred_mappings[ thisfam_5_3]['pdb_end'])
-                    if (pdb_start_max - pdb_start_min < 100) and (pdb_end_max - pdb_end_min < 100):
-                        # the variation is only a few nucleotides, we take the largest window.
-                        inferred_mappings.loc[ thisfam_5_3, 'pdb_start'] = pdb_start_min
-                        inferred_mappings.loc[ thisfam_5_3, 'pdb_end'] = pdb_end_max
-                    else:
-                        # there probably is an outlier. We chose the median value in the whole list of known_mappings.
-                        known_sel_5_to_3 = (known_mappings['rfam_acc'] == rfam ) & (known_mappings['pdb_start'] < known_mappings['pdb_end'])
-                        inferred_mappings.loc[ thisfam_5_3, 'pdb_start'] = known_mappings.loc[known_sel_5_to_3, 'pdb_start'].median()
-                        inferred_mappings.loc[ thisfam_5_3, 'pdb_end'] = known_mappings.loc[known_sel_5_to_3, 'pdb_end'].median()
-
-                #  Compute consensus for chains in 3' -> 5' sense
-                if len(inferred_mappings[thisfam_3_5]):
-                    pdb_start_min = min(inferred_mappings[ thisfam_3_5]['pdb_start'])
-                    pdb_end_max = max(inferred_mappings[ thisfam_3_5]['pdb_end']) 
-                    pdb_start_max = max(inferred_mappings[ thisfam_3_5]['pdb_start'])
-                    pdb_end_min = min(inferred_mappings[ thisfam_3_5]['pdb_end'])
-                    if (pdb_start_max - pdb_start_min < 100) and (pdb_end_max - pdb_end_min < 100):
-                        # the variation is only a few nucleotides, we take the largest window.
-                        inferred_mappings.loc[ thisfam_3_5, 'pdb_start'] = pdb_start_max
-                        inferred_mappings.loc[ thisfam_3_5, 'pdb_end'] = pdb_end_min
-                    else:
-                        # there probably is an outlier. We chose the median value in the whole list of known_mappings.
-                        known_sel_3_to_5 = (known_mappings['rfam_acc'] == rfam ) & (known_mappings['pdb_start'] > known_mappings['pdb_end'])
-                        inferred_mappings.loc[ thisfam_3_5, 'pdb_start'] = known_mappings.loc[known_sel_3_to_5, 'pdb_start'].median()
-                        inferred_mappings.loc[ thisfam_3_5, 'pdb_end'] = known_mappings.loc[known_sel_3_to_5, 'pdb_end'].median()
-            inferred_mappings.drop_duplicates(inplace=True)
-
-        # Now build Chain() objects for the mapped chains
-        for c in codes:
-            nr = c.split('|')
-            pdb_id = nr[0].lower()
-            pdb_model = int(nr[1])
-            pdb_chain_id = nr[2]
-            for rfam in families:
-                # if a known mapping of this chain on this family exists, apply it
-                m = known_mappings.loc[ (known_mappings.pdb_id + "|1|" + known_mappings.chain == c[:4].lower()+c[4:]) & (known_mappings['rfam_acc'] == rfam ) ]
-                if len(m):
-                    pdb_start = int(m.pdb_start)
-                    pdb_end = int(m.pdb_end)
-                    inferred = False
-                else: # otherwise, use the inferred mapping
-                    pdb_start = int(inferred_mappings.loc[ (inferred_mappings['rfam_acc'] == rfam) ].pdb_start)
-                    pdb_end = int(inferred_mappings.loc[ (inferred_mappings['rfam_acc'] == rfam) ].pdb_end)
-                    inferred = True
-                chain_label = f"{pdb_id}_{str(pdb_model)}_{pdb_chain_id}_{pdb_start}-{pdb_end}"
-
-                # Check if the chain exists in the database
-                if update_only:
-                    with sqlite3.connect(runDir+"/results/RNANet.db", timeout=10.0) as conn:
-                        res = sql_ask_database(conn, f"""SELECT chain_id from chain WHERE structure_id='{pdb_id}' AND chain_name='{pdb_chain_id}' AND rfam_acc='{rfam}' AND issue=0""")
-                    if not len(res): # the chain is NOT yet in the database, or this is a known issue
-                        newchains.append(Chain(pdb_id, pdb_model, pdb_chain_id, chain_label, rfam=rfam, inferred=inferred, pdb_start=pdb_start, pdb_end=pdb_end))
-                else:
-                    newchains.append(Chain(pdb_id, pdb_model, pdb_chain_id, chain_label, rfam=rfam, inferred=inferred, pdb_start=pdb_start, pdb_end=pdb_end))
-    
-    return newchains
-
-@trace_unhandled_exceptions
-def work_mmcif(pdb_id):
-    """ Look for a CIF file (with all chains) from RCSB
-
-    SETS table structure
-    """
-
-<<<<<<< HEAD
-    url = 'http://files.rcsb.org/download/%s.cif' % (pdb_id)
-    final_filepath = path_to_3D_data+"RNAcifs/"+pdb_id+".cif"
-
-    # Attempt to download it
-    try:
-        _urlcleanup()
-        _urlretrieve(url, final_filepath)
-    except:
-        warn(f"Unable to download {pdb_id}.cif. Ignoring it.", error=True)
-        return
-
-    # Load the MMCIF file with Biopython 
-    mmCif_info = MMCIF2Dict(final_filepath)
-
-    # Get info about that structure
-    exp_meth = mmCif_info["_exptl.method"][0]
-    date = mmCif_info["_pdbx_database_status.recvd_initial_deposition_date"][0]
-    if "_refine.ls_d_res_high" in mmCif_info.keys() and mmCif_info["_refine.ls_d_res_high"][0] not in ['.', '?']:
-        reso = float(mmCif_info["_refine.ls_d_res_high"][0])
-    elif "_refine.ls_d_res_low" in mmCif_info.keys() and mmCif_info["_refine.ls_d_res_low"][0] not in ['.', '?']:
-        reso = float(mmCif_info["_refine.ls_d_res_low"][0])
-    elif "_em_3d_reconstruction.resolution" in mmCif_info.keys() and mmCif_info["_em_3d_reconstruction.resolution"][0] not in ['.', '?']:
-        reso = float(mmCif_info["_em_3d_reconstruction.resolution"][0])
-    else:
-        warn(f"Wtf, structure {pdb_id} has no resolution ? Check https://files.rcsb.org/header/{pdb_id}.cif to figure it out.")
-        reso = 0.0
-    
-    # Save into the database
-    with sqlite3.connect(runDir + "/results/RNANet.db")as conn:
-        sql_execute(conn, """INSERT OR REPLACE INTO structure (pdb_id, pdb_model, date, exp_method, resolution)
-                             VALUES (?, ?, DATE(?), ?, ?);""", data = (pdb_id, 1, date, exp_meth, reso))
-    
-    # run DSSR (you need to have it in your $PATH, follow x3dna installation instructions)
-    output = subprocess.run(["x3dna-dssr", f"-i={final_filepath}", "--json", "--auxfile=no"], 
-                             stdout=subprocess.PIPE, stderr=subprocess.PIPE)
-    stdout = output.stdout.decode('utf-8')
-    stderr = output.stderr.decode('utf-8')
-
-    if "exception" in stderr:
-        # DSSR is unable to parse the chain.
-        warn(f"Exception while running DSSR, ignoring {pdb_id}.", error=True)
-        return 1
-
-    # save the analysis to file only if we can load it :/
-    json_file = open(path_to_3D_data + "annotations/" + pdb_id + ".json", "w")
-    json_file.write(stdout)
-    json_file.close()
-    return 0
-
-@trace_unhandled_exceptions
 def work_build_chain(c, extract, khetatm, retrying=False):
     """Reads information from JSON and save it to database.
     If asked, also extracts the 3D chains from their original structure files.
@@ -2634,34 +1863,6 @@
     """
 
     if rfam_acc in LSU_set | SSU_set: 
-=======
-    # Add the new chains' sequences to the list of homologs
-    f = open(path_to_seq_data + f"realigned/{rfam_acc}++.fa", "a")
-    for c in chains:
-        f.write(f"> {str(c)}\n"+c.seq_to_align.replace('-', '').replace('U','T')+'\n') 
-    f.close()
-    notify(f"Added new 3D chains sequences to {rfam_acc}++.fa")
-
-    # remove eventual previous files
-    if path.isfile(path_to_seq_data + f"realigned/{rfam_acc}++.stk"):
-        os.remove(path_to_seq_data + f"realigned/{rfam_acc}++.stk")
-    if path.isfile(path_to_seq_data + f"realigned/{rfam_acc}++.afa"):
-        os.remove(path_to_seq_data + f"realigned/{rfam_acc}++.afa")
-
-    if rfam_acc not in ["RF00177", "RF01960", "RF00002", "RF02540", "RF02541", "RF02543"]: # Ribosomal Subunits
-        # Align using Infernal for most RNA families
-        print(f"\t> Re-aligning {rfam_acc} with {len(chains)} chains (cmalign)...", flush=True)
-        f = open(path_to_seq_data + f"realigned/{rfam_acc}++.stk", "w")
-        subprocess.run(["cmalign", "--mxsize", "2048", path_to_seq_data + f"realigned/{rfam_acc}.cm", path_to_seq_data + f"realigned/{rfam_acc}++.fa"], stdout=f)
-        f.close()
-
-        # Converting to aligned Fasta
-        print("\t> Converting to aligned FASTA (esl-reformat)...")
-        f = open(path_to_seq_data + f"realigned/{rfam_acc}++.afa", "w")
-        subprocess.run(["esl-reformat", "afa", path_to_seq_data + f"realigned/{rfam_acc}++.stk"], stdout=f)
-        f.close()
-    else:
->>>>>>> 343a7ef5
         # Ribosomal subunits deserve a special treatment.
         # They require too much RAM to be aligned with Infernal.
         # Then we will use SINA instead.
@@ -2669,7 +1870,6 @@
             arbfile = "realigned/SSU.arb"
         else:
             arbfile = "realigned/LSU.arb"
-<<<<<<< HEAD
 
         # Run alignment
         p = subprocess.run(["sina", "-i", path_to_seq_data + f"realigned/{rfam_acc}++.fa",
@@ -2728,8 +1928,6 @@
         # Convert Stockholm to aligned FASTA
         subprocess.run(["esl-reformat", "-o", path_to_seq_data + f"realigned/{rfam_acc}++.afa", "--informat", "stockholm", "afa", path_to_seq_data + f"realigned/{rfam_acc}++.stk"])
         subprocess.run(["rm", "-f", "esltmp*"])
-=======
->>>>>>> 343a7ef5
 
     # Assert everything worked, or save an error
     with open(path_to_seq_data + f"realigned/{rfam_acc}++.afa") as output:
@@ -2759,20 +1957,12 @@
         return (0, 0, 0, 0, 0)
 
 @trace_unhandled_exceptions
-<<<<<<< HEAD
 def work_pssm(f, fill_gaps):
-=======
-def work_pssm(f):
->>>>>>> 343a7ef5
     """ Computes Position-Specific-Scoring-Matrices given the multiple sequence alignment of the RNA family.
     
     Also saves every chain of the family to file.
     Uses only 1 core, so this function can be called in parallel.
     """
-<<<<<<< HEAD
-=======
-    conn = sqlite3.connect(runDir + '/results/RNANet.db', timeout=20.0)
->>>>>>> 343a7ef5
 
     # Get a worker number to position the progress bar
     global idxQueue
@@ -2786,12 +1976,8 @@
     try:
         align = AlignIO.read(path_to_seq_data + f"realigned/{f}++.afa", "fasta")
     except:
-<<<<<<< HEAD
         with open(runDir + "/errors.txt", "a") as errf:
             errf.write(f"{f}'s alignment is wrong. Recompute it and retry.\n")
-=======
-        warn(f"{f}'s alignment is wrong. Recompute it and retry.", error=True)
->>>>>>> 343a7ef5
         return 1
         
 
@@ -2802,12 +1988,8 @@
 
     # For each sequence, find the right chain and remap chain residues with alignment columns
     columns_to_save = set()
-<<<<<<< HEAD
     re_mappings = []
     pbar = tqdm(total=len(chains_ids), position=thr_idx+1, desc=f"Worker {thr_idx+1}: Remap {f} chains", leave=False)
-=======
-    pbar = tqdm(total=len(chains_ids), position=thr_idx+1, desc=f"Worker {thr_idx+1}: {f} chains", leave=False)
->>>>>>> 343a7ef5
     pbar.update(0)
     for s in align:
         if not '[' in s.id: # this is a Rfamseq entry, not a 3D chain
@@ -2846,7 +2028,6 @@
     sql_execute(conn, """INSERT OR REPLACE INTO align_column (rfam_acc, index_ali, freq_A, freq_C, freq_G, freq_U, freq_other)
                          VALUES (?, ?, ?, ?, ?, ?, ?);""", many=True, data=data)
     # Add an unknown values column, with index_ali 0
-<<<<<<< HEAD
     sql_execute(conn, f"""INSERT OR REPLACE INTO align_column (rfam_acc, index_ali, freq_A, freq_C, freq_G, freq_U, freq_other)
                           VALUES (?, 0, 0.0, 0.0, 0.0, 0.0, 1.0);""", data=(f,))
 
@@ -2862,29 +2043,11 @@
                 pass # We already printed a warning just above
 
             list_of_chains[idx].replace_gaps(conn)
-=======
-    sql_execute(conn, f"""INSERT OR REPLACE INTO align_column
-    (rfam_acc, index_ali, freq_A, freq_C, freq_G, freq_U, freq_other)
-    VALUES (?, 0, 0.0, 0.0, 0.0, 0.0, 1.0);""", data=(f,))
-
-    # Save chains to CSV
-    for s in align:
-        if not '[' in s.id: # this is a Rfamseq entry, not a 3D chain
-            continue
-        idx = chains_ids.index(s.id)
-
-        # Replace gaps by consensus sequence, if asked
-        list_of_chains[idx].replace_gaps(conn)
-
-        # Save to CSV
-        list_of_chains[idx].save(conn)
->>>>>>> 343a7ef5
 
     conn.close()
     idxQueue.put(thr_idx) # replace the thread index in the queue
     return 0
 
-<<<<<<< HEAD
 def work_save(c, homology=True):
     conn = sqlite3.connect(runDir + "/results/RNANet.db", timeout=15.0)
     if homology:
@@ -2914,131 +2077,14 @@
 
     df.to_csv(filename, float_format="%.2f", index=False)
 
-=======
->>>>>>> 343a7ef5
 if __name__ == "__main__":
 
     runDir = path.dirname(path.realpath(__file__))
     ncores = read_cpu_number()
-<<<<<<< HEAD
     pp = Pipeline()
     pp.process_options()
    
     # Prepare folders
-=======
-
-    # Parse options
-    try:
-        opts, args = getopt.getopt( sys.argv[1:], "r:hs", 
-                                [   "help", "resolution=", "keep-hetatm=", "from-scratch",
-                                    "fill-gaps=", "3d-folder=", "seq-folder=",
-                                    "no-homology", "ignore-issues", "extract",
-                                    "update-mmcifs", "update-homologous" ])
-    except getopt.GetoptError as err:
-        print(err)
-        sys.exit(2)
-
-    for opt, arg in opts:
-
-        if opt in ["--from-scratch", "--update-mmcifs", "--update-homolgous"] and "tobedefinedbyoptions" in [path_to_3D_data, path_to_seq_data]:
-            print("Please provide --3d-folder and --seq-folder first, so that we know what to delete and update.")
-            exit()
-
-        if opt == "-h" or opt == "--help":
-            print(  "RNANet, a script to build a multiscale RNA dataset from public data\n"
-                    "Developped by Louis Becquey (louis.becquey@univ-evry.fr), 2020")
-            print()
-            print("Options:")
-            print("-h [ --help ]\t\t\tPrint this help message")
-            print("--version\t\t\tPrint the program version")
-            print()
-            print("-r 4.0 [ --resolution=4.0 ]\tMaximum 3D structure resolution to consider a RNA chain.")
-            print("-s\t\t\t\tRun statistics computations after completion")
-            print("--extract\t\t\tExtract the portions of 3D RNA chains to individual mmCIF files.")
-            print("--keep-hetatm=False\t\t(True | False) Keep ions, waters and ligands in produced mmCIF files. "
-                    "\n\t\t\t\tDoes not affect the descriptors.")
-            print("--fill-gaps=True\t\t(True | False) Replace gaps in nt_align_code field due to unresolved residues"
-                    "\n\t\t\t\tby the most common nucleotide at this position in the alignment.")
-            print("--3d-folder=…\t\t\tPath to a folder to store the 3D data files. Subfolders will contain:"
-                    "\n\t\t\t\t\tRNAcifs/\t\tFull structures containing RNA, in mmCIF format"
-                    "\n\t\t\t\t\trna_mapped_to_Rfam/\tExtracted 'pure' RNA chains"
-                    "\n\t\t\t\t\tdatapoints/\t\tFinal results in CSV file format.")
-            print("--seq-folder=…\t\t\tPath to a folder to store the sequence and alignment files."
-                    "\n\t\t\t\t\trfam_sequences/fasta/\tCompressed hits to Rfam families"
-                    "\n\t\t\t\t\trealigned/\t\tSequences, covariance models, and alignments by family")
-            print("--no-homology\t\t\tDo not try to compute PSSMs and do not align sequences."
-                    "\n\t\t\t\tAllows to yield more 3D data (consider chains without a Rfam mapping).")
-            print()
-            print("--ignore-issues\t\t\tDo not ignore already known issues and attempt to compute them")
-            print("--update-mmcifs\t\t\tRe-download and Re-annotate mmCIF files")
-            print("--update-homologous\t\tRe-download Rfam sequences and SILVA arb databases, and realign all families")
-            print("--from-scratch\t\t\tDelete database, local 3D and sequence files, and known issues, and recompute.")
-            print()
-            print("Typical usage:")
-            print(f"nohup bash -c 'time {runDir}/RNAnet.py --3d-folder ~/Data/RNA/3D/ --seq-folder /Data/RNA/sequences' &") 
-            sys.exit()
-
-        elif opt == '--version':
-            print("RNANet 1.0 alpha ")
-            sys.exit()
-        elif opt == "-r" or opt == "--resolution":
-            assert float(arg) > 0.0 and float(arg) < 20.0 
-            CRYSTAL_RES = float(arg)
-        elif opt == "-s":
-            RUN_STATS = True
-        elif opt=="--keep-hetatm":
-            assert arg in [ "True", "False" ]
-            KEEP_HETATM = (arg == "True")
-        elif opt=="--fill-gaps":
-            assert arg in [ "True", "False" ]
-            FILL_GAPS = (arg == "True")
-        elif opt=="--no-homology":
-            HOMOLOGY = False
-        elif opt=='--3d-folder':
-            path_to_3D_data = path.abspath(arg)
-            if path_to_3D_data[-1] != '/':
-                path_to_3D_data += '/'
-            print("> Storing 3D data into", path_to_3D_data)
-        elif opt=='--seq-folder':
-            path_to_seq_data = path.abspath(arg)
-            if path_to_seq_data[-1] != '/':
-                path_to_seq_data += '/'
-            print("> Storing sequences into", path_to_seq_data)
-        elif opt == "--ignore-issues":
-            USE_KNOWN_ISSUES = False
-        elif opt == "--from-scratch":
-            warn("Deleting previous database and recomputing from scratch.")
-            subprocess.run(["rm", "-rf", 
-                            path_to_3D_data + "annotations",
-                            path_to_3D_data + "RNAcifs",
-                            path_to_3D_data + "rna_mapped_to_Rfam",
-                            path_to_3D_data + "rnaonly",
-                            path_to_seq_data + "realigned",
-                            path_to_seq_data + "rfam_sequences",
-                            runDir + "/known_issues.txt", 
-                            runDir + "/known_issues_reasons.txt", 
-                            runDir + "/results/RNANet.db"])
-        elif opt == "--update-mmcifs":
-            warn("Deleting previous 3D files and redownloading and recomputing them")
-            subprocess.run(["rm", "-rf", 
-                            path_to_3D_data + "annotations",
-                            path_to_3D_data + "RNAcifs",
-                            path_to_3D_data + "rna_mapped_to_Rfam",
-                            path_to_3D_data + "rnaonly"])
-        elif opt == "--update-homologous":
-            warn("Deleting previous sequence files and recomputing alignments.")
-            subprocess.run(["rm", "-rf", 
-                            path_to_seq_data + "realigned",
-                            path_to_seq_data + "rfam_sequences"])
-        elif opt == "--extract":
-            EXTRACT_CHAINS = True
-    
-    if "tobedefinedbyoptions" in [path_to_3D_data, path_to_seq_data]:
-        print("usage: RNANet.py --3d-folder path/where/to/store/chains --seq-folder path/where/to/store/alignments")
-        print("See RNANet.py --help for more information.")
-        exit(1)
-
->>>>>>> 343a7ef5
     os.makedirs(runDir + "/results", exist_ok=True)
     os.makedirs(runDir + "/data", exist_ok=True)
     subprocess.run(["rm", "-f", runDir+"/errors.txt"])
@@ -3048,7 +2094,6 @@
         sql_define_tables(conn)
     print("> Storing results into", runDir + "/results/RNANet.db")
 
-<<<<<<< HEAD
     # compute an update compared to what is in the table "chain"
     #DEBUG: list everything
     pp.REUSE_ALL = True
@@ -3060,126 +2105,9 @@
 
     # Download and annotate new RNA 3D chains (Chain objects in pp.update)
     pp.dl_and_annotate(coeff_ncores=0.75) 
-=======
-    # ===========================================================================
-    # List 3D chains with available Rfam mapping
-    # ===========================================================================
-
-    # List all 3D RNA chains below given resolution
-    dl = Downloader()
-    full_structures_list = dl.download_BGSU_NR_list()
-
-    # Check for a list of known problems:
-    known_issues = []
-    if path.isfile(runDir + "/known_issues.txt"):
-        f = open(runDir + "/known_issues.txt", 'r')
-        known_issues = [ x[:-1] for x in f.readlines() ]
-        f.close()
-        if USE_KNOWN_ISSUES:
-            print("\t> Ignoring known issues:")
-            for x in known_issues:
-                print("\t  ", x)
-
-    update = []
-    if HOMOLOGY:
-        # Ask Rfam if some are mapped to Rfam families
-        allmappings = dl.download_Rfam_PDB_mappings()
-
-        # Compute the list of mappable structures using NR-list and Rfam-PDB mappings
-        # And get Chain() objects
-        print("> Building list of structures...", flush=True)
-        p = Pool(initializer=init_worker, initargs=(tqdm.get_lock(),), processes=ncores)
-        try:
-            pbar = tqdm(full_structures_list, maxinterval=1.0, miniters=1, bar_format="{percentage:3.0f}%|{bar}|")
-            for i, newchains in enumerate(p.imap_unordered(partial(work_infer_mappings, allmappings), full_structures_list)): 
-                update += newchains
-                pbar.update(1) # Everytime the iteration finishes, update the global progress bar
-
-            pbar.close()
-            p.close()
-            p.join()
-        except KeyboardInterrupt:
-            warn("KeyboardInterrupt, terminating workers.", error=True)
-            pbar.close()
-            p.terminate()
-            p.join()
-            exit(1)
-                        
-    else:
-        conn = sqlite3.connect(runDir+"/results/RNANet.db", timeout=10.0)
-        for codelist in tqdm(full_structures_list):
-            codes = str(codelist).replace('+',',').split(',')
-
-            # Simply convert the list of codes to Chain() objects
-            for c in codes:
-                nr = c.split('|')
-                pdb_id = nr[0].lower()
-                pdb_model = int(nr[1])
-                pdb_chain_id = nr[2].upper()
-                chain_label = f"{pdb_id}_{str(pdb_model)}_{pdb_chain_id}"
-                res = sql_ask_database(conn, f"""SELECT chain_id from chain WHERE structure_id='{pdb_id}' AND chain_name='{pdb_chain_id}' AND rfam_acc IS NULL AND issue=0""")
-                if not len(res): # the chain is NOT yet in the database, or this is a known issue
-                    update.append(Chain(pdb_id, pdb_model, pdb_chain_id, chain_label))
-        conn.close()
-
-    del full_structures_list
-    
-    n_chains = len(update)
-    print(str(n_chains) + " RNA chains of interest.")
-
-    # ===========================================================================
-    # Download 3D structures, and annotate them
-    # ===========================================================================
-    
-    # # Prepare the results folders
-    # if not path.isdir(path_to_3D_data + "RNAcifs"):
-    #     os.makedirs(path_to_3D_data + "RNAcifs")        # for the whole structures
-    # if not path.isdir(path_to_3D_data + "annotations"):
-    #     os.makedirs(path_to_3D_data + "annotations")    # for DSSR analysis of the whole structures
-    
-    # print("> Downloading and annotating structures...", flush=True)
-    # mmcif_list = sorted(set([ c.pdb_id for c in update ]))
-    # try:
-    #     p = Pool(initializer=init_worker, initargs=(tqdm.get_lock(),), processes=int(ncores*0.75))
-    #     pbar = tqdm(mmcif_list, maxinterval=1.0, miniters=1, desc="mmCIF files")
-    #     for _ in p.imap_unordered(work_mmcif, mmcif_list): 
-    #         pbar.update(1) # Everytime the iteration finishes, update the global progress bar
-    #     pbar.close()
-    #     p.close()
-    #     p.join()
-    # except KeyboardInterrupt:
-    #     warn("KeyboardInterrupt, terminating workers.", error=True)
-    #     pbar.close()
-    #     p.terminate()
-    #     p.join()
-    #     exit(1)
-
-    # ===========================================================================
-    # Extract the desired chain portions, 
-    # and extract their informations
-    # ===========================================================================
-
-    if EXTRACT_CHAINS:
-        if HOMOLOGY and not path.isdir(path_to_3D_data + "rna_mapped_to_Rfam"):
-            os.makedirs(path_to_3D_data + "rna_mapped_to_Rfam") # for the portions mapped to Rfam
-        if not HOMOLOGY and not path.isdir(path_to_3D_data + "rna_only"):
-            os.makedirs(path_to_3D_data + "rna_only") # extract chains of pure RNA
-
-    joblist = []
-    for c in update:
-        if (c.chain_label not in known_issues) or not USE_KNOWN_ISSUES:
-            joblist.append(Job(function=work_build_chain, how_many_in_parallel=ncores, args=[c]))
-    
-    try:
-        results = execute_joblist(joblist)
-    except:
-        print("Exiting")
-        exit(1)
->>>>>>> 343a7ef5
 
     # At this point, the structure table is up to date
 
-<<<<<<< HEAD
     pp.build_chains()
     if len(pp.to_retry):
         # Redownload and re-annotate 
@@ -3190,59 +2118,6 @@
     pp.checkpoint_save_chains()
 
     if not pp.HOMOLOGY:
-=======
-    # Identify errors due to empty JSON files (this happen when RAM is full, we believe).
-    # Retrying often solves the issue... so retry once with half the cores to limit the RAM usage.
-    to_retry = [ c[1] for c in results if "Could not load existing" in c[1].error_messages ]
-    if len(to_retry):
-
-        # Redownload and re-annotate 
-        print("> Retrying to annotate some structures which just failed.", flush=True)
-        mmcif_list = sorted(set([ c.pdb_id for c in to_retry ]))
-        for c in mmcif_list:
-            os.remove(path_to_3D_data + "RNAcifs/" + c + ".cif")
-            os.remove(path_to_3D_data + "annotations/" + c + ".json")
-        try:
-            p = Pool(initializer=init_worker, initargs=(tqdm.get_lock(),), processes=int(ncores*0.5))
-            pbar = tqdm(mmcif_list, maxinterval=1.0, miniters=1, desc="mmCIF files")
-            for _ in p.imap_unordered(work_mmcif, mmcif_list): 
-                pbar.update(1)
-            pbar.close()
-            p.close()
-            p.join()
-        except KeyboardInterrupt:
-            warn("KeyboardInterrupt, terminating workers.", error=True)
-            pbar.close()
-            p.terminate()
-            p.join()
-            exit(1)
-
-        # redefine joblist
-        joblist = []
-        for c in to_retry:
-            c.delete_me = 0
-            c.error_messages = ""
-            joblist.append(Job(function=work_build_chain, how_many_in_parallel=int(0.5*ncores), args=[c, True]))
-        
-        # Re run the build
-        try:
-            results = execute_joblist(joblist)
-        except:
-            print("Exiting")
-            exit(1)
-        
-        # Add the saved chains to the list of successful builds
-        loaded_chains += [ c[1] for c in results if not c[1].delete_me ]
-
-    # At this point, structure, chain and nucleotide tables of the database are up to date.
-
-    print(f"> Loaded {len(loaded_chains)} RNA chains ({len(update) - len(loaded_chains)} errors).")
-    del update # Here ends its utility, so let's free some memory
-    del joblist
-    del results
- 
-    if not HOMOLOGY:
->>>>>>> 343a7ef5
         # Save chains to file
         for c in pp.loaded_chains:
             work_save(c, homology=False)
@@ -3255,31 +2130,17 @@
     # ===========================================================================
     # Homology information
     # ===========================================================================
-<<<<<<< HEAD
 
     pp.checkpoint_load_chains()
 
     # Get the list of Rfam families found
     rfam_acc_to_download = {}
     for c in pp.loaded_chains:
-=======
-    
-    # Preparing a results folder
-    if not os.access(path_to_seq_data + "realigned/", os.F_OK):
-        os.makedirs(path_to_seq_data + "realigned/")
-    if not path.isdir(path_to_seq_data + "rfam_sequences/fasta/"):
-        os.makedirs(path_to_seq_data + "rfam_sequences/fasta/", exist_ok=True)
-
-    # Get the list of Rfam families found
-    rfam_acc_to_download = {}
-    for c in loaded_chains:
->>>>>>> 343a7ef5
         if c.rfam_fam not in rfam_acc_to_download:
             rfam_acc_to_download[c.rfam_fam] = [ c ]
         else:
             rfam_acc_to_download[c.rfam_fam].append(c)
     print(f"> Identified {len(rfam_acc_to_download.keys())} families to update and re-align with the crystals' sequences:")
-<<<<<<< HEAD
     pp.fam_list = sorted(rfam_acc_to_download.keys())
     
     # pp.prepare_sequences()
@@ -3291,84 +2152,6 @@
     idxQueue = thr_idx_mgr.Queue()
 
     pp.remap()
-=======
-
-    # Download the covariance models for all families
-    dl.download_Rfam_cm()
-
-    # Ask the SQL server how much we have to download for each family
-    fam_list = sorted(rfam_acc_to_download.keys())
-    dl.download_Rfam_family_stats(fam_list)
-
-    # At this point, the family table is up to date
-
-    joblist = []
-    for f in fam_list:
-        joblist.append(Job(function=work_prepare_sequences, how_many_in_parallel=ncores, args=[f]))
-    try:
-        results = execute_joblist(joblist)
-        
-        if len(set(fam_list).intersection({"RF00177", "RF01960"})):
-            dl.download_from_SILVA("SSU")
-        if len(set(fam_list).intersection({"RF00002", "RF02540", "RF02541", "RF02543"})):
-            dl.download_from_SILVA("LSU")
-    except KeyboardInterrupt:
-        print("Exiting")
-        exit(1)
-
-
-    # ==========================================================================================
-    # Realign sequences from 3D chains to Rfam's identified hits (--> extended full alignement)
-    # ==========================================================================================   
-
-    # Prepare the job list
-    joblist = []
-    for f in fam_list:
-        joblist.append( Job( function=work_realign, args=[f, rfam_acc_to_download[f]],  # Apply work_realign to each RNA family
-                                 how_many_in_parallel=1, label=f))  # the function already uses all CPUs so launch them one by one
-    
-    # Execute the jobs
-    try:
-        results = execute_joblist(joblist)
-    except:
-        print("Exiting")
-        exit(1)
-    conn = sqlite3.connect(runDir + "/results/RNANet.db")
-    sql_execute(conn, """UPDATE family SET comput_time = ?, comput_peak_mem = ? 
-                         WHERE rfam_acc = ?;""", many=True, data=[ (r[2], r[3], r[0]) for r in results ])
-    conn.close()
-    del joblist
-
-    # ==========================================================================================
-    # Now compute statistics on base variants at each position of every 3D chain
-    # ==========================================================================================
-
-    print("Computing nucleotide frequencies in alignments...")
-
-    # Prepare the architecture of a shiny multi-progress-bars design
-    thr_idx_mgr = Manager()                 # Push the number of workers to a queue. 
-    idxQueue = thr_idx_mgr.Queue()          # ... Then each Pool worker will
-    for i in range(ncores):                 # ... pick a number from the queue when starting the computation for one family, 
-        idxQueue.put(i)                     # ... and replace it when the computation has ended so it could be picked up later.
-
-    # Start a process pool to dispatch the RNA families,
-    # over multiple CPUs (one family by CPU)
-    p = Pool(initializer=init_worker, initargs=(tqdm.get_lock(),), processes=int(ncores*0.5), maxtasksperchild=5)
-
-    try:
-        fam_pbar = tqdm(total=len(fam_list), desc="RNA families", position=0, leave=True) 
-        for i, _ in enumerate(p.imap_unordered(work_pssm, fam_list)): # Apply work_pssm to each RNA family
-            fam_pbar.update(1) # Everytime the iteration finishes on a family, update the global progress bar over the RNA families
-        fam_pbar.close()
-        p.close()
-        p.join()
-    except KeyboardInterrupt:
-        warn("KeyboardInterrupt, terminating workers.", error=True)
-        fam_pbar.close()
-        p.terminate()
-        p.join()
-        exit(1)
->>>>>>> 343a7ef5
         
     # At this point, the align_column and re_mapping tables are up-to-date.
 
@@ -3376,38 +2159,8 @@
     # Prepare the results
     # ==========================================================================================
 
-<<<<<<< HEAD
     pp.sanitize_database()
     pp.output_results()
-=======
-    # Archive the results
-    if not path.isdir(path_to_3D_data + "datapoints/"):
-        os.makedirs(path_to_3D_data + "datapoints/")
-    os.makedirs("results/archive", exist_ok=True)
-    time_str = time.strftime("%Y%m%d")
-    subprocess.run(["tar","-C", path_to_3D_data + "/datapoints","-czf",f"results/archive/RNANET_datapoints_{time_str}.tar.gz","."])
-    subprocess.run(["rm", "-f", runDir + "/results/RNANET_datapoints_latest.tar.gz"])
-    subprocess.run(['ln',"-s", runDir +f"/results/archive/RNANET_datapoints_{time_str}.tar.gz", runDir + "/results/RNANET_datapoints_latest.tar.gz"])
-    conn = sqlite3.connect(runDir+"/results/RNANet.db")
-    pd.read_sql_query("SELECT rfam_acc, idty_percent, nb_homologs, nb_3d_chains, nb_total_homol, max_len, comput_time, comput_peak_mem from family", 
-                      conn).to_csv(runDir + "/results/families.csv")
-    pd.read_sql_query("""SELECT structure_id, chain_name, pdb_start, pdb_end, rfam_acc, inferred, 
-    reversed, date, exp_method, resolution, issue FROM
-    structure NATURAL JOIN chain
-    ORDER BY structure_id, chain_name, rfam_acc ASC;
-    """, conn).to_csv(runDir + "/results/summary.csv")
-    conn.close()
-
-    # Run statistics
-    if RUN_STATS:
-        # Remove previous precomputed data
-        subprocess.run(["rm","-f", "data/wadley_kernel_eta.npz", "data/wadley_kernel_eta_prime.npz"])
-
-        # Run statistics files
-        os.chdir(runDir)
-        subprocess.run(["python3", "regression.py"])
-        subprocess.run(["python3", "statistics.py", path_to_3D_data, path_to_seq_data])
->>>>>>> 343a7ef5
 
     print("Completed.")  # This part of the code is supposed to release some serotonin in the modeller's brain, do not remove
 
