--- conflicted
+++ resolved
@@ -5134,1446 +5134,15 @@
 5hjz_1_C
 Sequence is too short. (< 5 resolved nts)
 
-<<<<<<< HEAD
-6vff_1_D+6VFF
-Could not find nucleotides of chain D+6VFF in annotation 6vff.json. Either there is a problem with 6vff mmCIF download, or the bases are not resolved in the structure. Delete it and retry.
-
-5lr4_1_A+5LR4
-Could not find nucleotides of chain A+5LR4 in annotation 5lr4.json. Either there is a problem with 5lr4 mmCIF download, or the bases are not resolved in the structure. Delete it and retry.
-
-3j0o_1_E+3J0O
-Could not find nucleotides of chain E+3J0O in annotation 3j0o.json. Either there is a problem with 3j0o mmCIF download, or the bases are not resolved in the structure. Delete it and retry.
-
-6z8k_1_P+6Z8K
-Could not find nucleotides of chain P+6Z8K in annotation 6z8k.json. Either there is a problem with 6z8k mmCIF download, or the bases are not resolved in the structure. Delete it and retry.
-
-5kvj_1_A+5KVJ
-Could not find nucleotides of chain A+5KVJ in annotation 5kvj.json. Either there is a problem with 5kvj mmCIF download, or the bases are not resolved in the structure. Delete it and retry.
-
-3lrr_1_C+3LRR
-Could not find nucleotides of chain C+3LRR in annotation 3lrr.json. Either there is a problem with 3lrr mmCIF download, or the bases are not resolved in the structure. Delete it and retry.
-
-4b3r_1_Z+4B3R
-Could not find nucleotides of chain Z+4B3R in annotation 4b3r.json. Either there is a problem with 4b3r mmCIF download, or the bases are not resolved in the structure. Delete it and retry.
-
-1yzd_1_A+1YZD
-Could not find nucleotides of chain A+1YZD in annotation 1yzd.json. Either there is a problem with 1yzd mmCIF download, or the bases are not resolved in the structure. Delete it and retry.
-
-7dco_1_H+7DCO
-Could not find nucleotides of chain H+7DCO in annotation 7dco.json. Either there is a problem with 7dco mmCIF download, or the bases are not resolved in the structure. Delete it and retry.
-
-2gjw_1_I+2GJW
-Could not find nucleotides of chain I+2GJW in annotation 2gjw.json. Either there is a problem with 2gjw mmCIF download, or the bases are not resolved in the structure. Delete it and retry.
-
-7bv2_1_T+7BV2
-Could not find nucleotides of chain T+7BV2 in annotation 7bv2.json. Either there is a problem with 7bv2 mmCIF download, or the bases are not resolved in the structure. Delete it and retry.
-
-6nd4_1_0+6ND4
-Could not find nucleotides of chain 0+6ND4 in annotation 6nd4.json. Either there is a problem with 6nd4 mmCIF download, or the bases are not resolved in the structure. Delete it and retry.
-
-3r1e_1_A+3R1E
-Could not find nucleotides of chain A+3R1E in annotation 3r1e.json. Either there is a problem with 3r1e mmCIF download, or the bases are not resolved in the structure. Delete it and retry.
-
-5hnj_1_A+5HNJ
-Could not find nucleotides of chain A+5HNJ in annotation 5hnj.json. Either there is a problem with 5hnj mmCIF download, or the bases are not resolved in the structure. Delete it and retry.
-
-6sgc_1_54+6SGC
-Could not find nucleotides of chain 54+6SGC in annotation 6sgc.json. Either there is a problem with 6sgc mmCIF download, or the bases are not resolved in the structure. Delete it and retry.
-
-2uxc_1_X+2UXC
-Could not find nucleotides of chain X+2UXC in annotation 2uxc.json. Either there is a problem with 2uxc mmCIF download, or the bases are not resolved in the structure. Delete it and retry.
-
-2g3s_1_I+2G3S
-Could not find nucleotides of chain I+2G3S in annotation 2g3s.json. Either there is a problem with 2g3s mmCIF download, or the bases are not resolved in the structure. Delete it and retry.
-
-6bu9_1_B+6BU9
-Could not find nucleotides of chain B+6BU9 in annotation 6bu9.json. Either there is a problem with 6bu9 mmCIF download, or the bases are not resolved in the structure. Delete it and retry.
-
-205d_1_A+205D
-Could not find nucleotides of chain A+205D in annotation 205d.json. Either there is a problem with 205d mmCIF download, or the bases are not resolved in the structure. Delete it and retry.
-
-1n32_1_Y+1N32
-Could not find nucleotides of chain Y+1N32 in annotation 1n32.json. Either there is a problem with 1n32 mmCIF download, or the bases are not resolved in the structure. Delete it and retry.
-
-6s8b_1_V+6S8B
-Could not find nucleotides of chain V+6S8B in annotation 6s8b.json. Either there is a problem with 6s8b mmCIF download, or the bases are not resolved in the structure. Delete it and retry.
-
-4wta_1_T+4WTA
-Could not find nucleotides of chain T+4WTA in annotation 4wta.json. Either there is a problem with 4wta mmCIF download, or the bases are not resolved in the structure. Delete it and retry.
-
-1i9x_1_A+1I9X
-Could not find nucleotides of chain A+1I9X in annotation 1i9x.json. Either there is a problem with 1i9x mmCIF download, or the bases are not resolved in the structure. Delete it and retry.
-
-5xy3_1_1+5XY3
-Could not find nucleotides of chain 1+5XY3 in annotation 5xy3.json. Either there is a problem with 5xy3 mmCIF download, or the bases are not resolved in the structure. Delete it and retry.
-
-7nun_1_C
-Could not download and/or find annotations for 7nun_1_C.
-
-7l1f_1_T+7L1F
-Could not find nucleotides of chain T+7L1F in annotation 7l1f.json. Either there is a problem with 7l1f mmCIF download, or the bases are not resolved in the structure. Delete it and retry.
-
-3p59_1_E+3P59
-Could not find nucleotides of chain E+3P59 in annotation 3p59.json. Either there is a problem with 3p59 mmCIF download, or the bases are not resolved in the structure. Delete it and retry.
-
-5e3h_1_B+5E3H
-Could not find nucleotides of chain B+5E3H in annotation 5e3h.json. Either there is a problem with 5e3h mmCIF download, or the bases are not resolved in the structure. Delete it and retry.
-
-5m3h_1_V+5M3H
-Could not find nucleotides of chain V+5M3H in annotation 5m3h.json. Either there is a problem with 5m3h mmCIF download, or the bases are not resolved in the structure. Delete it and retry.
-
-5tbw_1_1+5TBW
-Could not find nucleotides of chain 1+5TBW in annotation 5tbw.json. Either there is a problem with 5tbw mmCIF download, or the bases are not resolved in the structure. Delete it and retry.
-
-3nl0_1_B+3NL0
-Could not find nucleotides of chain B+3NL0 in annotation 3nl0.json. Either there is a problem with 3nl0 mmCIF download, or the bases are not resolved in the structure. Delete it and retry.
-
-6qdv_1_2+6QDV
-Could not find nucleotides of chain 2+6QDV in annotation 6qdv.json. Either there is a problem with 6qdv mmCIF download, or the bases are not resolved in the structure. Delete it and retry.
-
-7ctt_1_T+7CTT
-Could not find nucleotides of chain T+7CTT in annotation 7ctt.json. Either there is a problem with 7ctt mmCIF download, or the bases are not resolved in the structure. Delete it and retry.
-
-5f8j_1_B+5F8J
-Could not find nucleotides of chain B+5F8J in annotation 5f8j.json. Either there is a problem with 5f8j mmCIF download, or the bases are not resolved in the structure. Delete it and retry.
-
-3bbm_1_B+3BBM
-Could not find nucleotides of chain B+3BBM in annotation 3bbm.json. Either there is a problem with 3bbm mmCIF download, or the bases are not resolved in the structure. Delete it and retry.
-
-4wtm_1_T+4WTM
-Could not find nucleotides of chain T+4WTM in annotation 4wtm.json. Either there is a problem with 4wtm mmCIF download, or the bases are not resolved in the structure. Delete it and retry.
-
-6hct_1_A+6HCT
-Could not find nucleotides of chain A+6HCT in annotation 6hct.json. Either there is a problem with 6hct mmCIF download, or the bases are not resolved in the structure. Delete it and retry.
-
-1kd4_1_A+1KD4
-Could not find nucleotides of chain A+1KD4 in annotation 1kd4.json. Either there is a problem with 1kd4 mmCIF download, or the bases are not resolved in the structure. Delete it and retry.
-
-6swa_1_Q+6SWA
-Could not find nucleotides of chain Q+6SWA in annotation 6swa.json. Either there is a problem with 6swa mmCIF download, or the bases are not resolved in the structure. Delete it and retry.
-
-1qc0_1_C+1QC0
-Could not find nucleotides of chain C+1QC0 in annotation 1qc0.json. Either there is a problem with 1qc0 mmCIF download, or the bases are not resolved in the structure. Delete it and retry.
-
-6zmi_1_L5+6ZMI
-Could not find nucleotides of chain L5+6ZMI in annotation 6zmi.json. Either there is a problem with 6zmi mmCIF download, or the bases are not resolved in the structure. Delete it and retry.
-
-2p7e_1_D+2P7E
-Could not find nucleotides of chain D+2P7E in annotation 2p7e.json. Either there is a problem with 2p7e mmCIF download, or the bases are not resolved in the structure. Delete it and retry.
-
-2uxb_1_Y+2UXB
-Could not find nucleotides of chain Y+2UXB in annotation 2uxb.json. Either there is a problem with 2uxb mmCIF download, or the bases are not resolved in the structure. Delete it and retry.
-
-4v8p_1_D1+4V8P
-Could not find nucleotides of chain D1+4V8P in annotation 4v8p.json. Either there is a problem with 4v8p mmCIF download, or the bases are not resolved in the structure. Delete it and retry.
-
-6wb0_1_D+6WB0
-Could not find nucleotides of chain D+6WB0 in annotation 6wb0.json. Either there is a problem with 6wb0 mmCIF download, or the bases are not resolved in the structure. Delete it and retry.
-
-1yyw_1_I+1YYW
-Could not find nucleotides of chain I+1YYW in annotation 1yyw.json. Either there is a problem with 1yyw mmCIF download, or the bases are not resolved in the structure. Delete it and retry.
-
-4jab_1_A+4JAB
-Could not find nucleotides of chain A+4JAB in annotation 4jab.json. Either there is a problem with 4jab mmCIF download, or the bases are not resolved in the structure. Delete it and retry.
-
-439d_1_A+439D
-Could not find nucleotides of chain A+439D in annotation 439d.json. Either there is a problem with 439d mmCIF download, or the bases are not resolved in the structure. Delete it and retry.
-
-3bnr_1_C+3BNR
-Could not find nucleotides of chain C+3BNR in annotation 3bnr.json. Either there is a problem with 3bnr mmCIF download, or the bases are not resolved in the structure. Delete it and retry.
-
-6yyt_1_P+6YYT
-Could not find nucleotides of chain P+6YYT in annotation 6yyt.json. Either there is a problem with 6yyt mmCIF download, or the bases are not resolved in the structure. Delete it and retry.
-
-5c9h_1_C+5C9H
-Could not find nucleotides of chain C+5C9H in annotation 5c9h.json. Either there is a problem with 5c9h mmCIF download, or the bases are not resolved in the structure. Delete it and retry.
-
-7jqq_1_O
-Could not download and/or find annotations for 7jqq_1_O.
-
-3fte_1_C+3FTE
-Could not find nucleotides of chain C+3FTE in annotation 3fte.json. Either there is a problem with 3fte mmCIF download, or the bases are not resolved in the structure. Delete it and retry.
-
-2zi0_1_C+2ZI0
-Could not find nucleotides of chain C+2ZI0 in annotation 2zi0.json. Either there is a problem with 2zi0 mmCIF download, or the bases are not resolved in the structure. Delete it and retry.
-
-7nuq_1_C
-Could not download and/or find annotations for 7nuq_1_C.
-
-4k31_1_B+4K31
-Could not find nucleotides of chain B+4K31 in annotation 4k31.json. Either there is a problem with 4k31 mmCIF download, or the bases are not resolved in the structure. Delete it and retry.
-
-6mpi_1_X+6MPI
-Could not find nucleotides of chain X+6MPI in annotation 6mpi.json. Either there is a problem with 6mpi mmCIF download, or the bases are not resolved in the structure. Delete it and retry.
-
-7jl1_1_X+7JL1
-Could not find nucleotides of chain X+7JL1 in annotation 7jl1.json. Either there is a problem with 7jl1 mmCIF download, or the bases are not resolved in the structure. Delete it and retry.
-
-3dh3_1_F+3DH3
-Could not find nucleotides of chain F+3DH3 in annotation 3dh3.json. Either there is a problem with 3dh3 mmCIF download, or the bases are not resolved in the structure. Delete it and retry.
-
-6ifk_1_N+6IFK
-Could not find nucleotides of chain N+6IFK in annotation 6ifk.json. Either there is a problem with 6ifk mmCIF download, or the bases are not resolved in the structure. Delete it and retry.
-
-4wtd_1_T+4WTD
-Could not find nucleotides of chain T+4WTD in annotation 4wtd.json. Either there is a problem with 4wtd mmCIF download, or the bases are not resolved in the structure. Delete it and retry.
-
-7cyq_1_J+7CYQ
-Could not find nucleotides of chain J+7CYQ in annotation 7cyq.json. Either there is a problem with 7cyq mmCIF download, or the bases are not resolved in the structure. Delete it and retry.
-
-1rpu_1_C+1RPU
-Could not find nucleotides of chain C+1RPU in annotation 1rpu.json. Either there is a problem with 1rpu mmCIF download, or the bases are not resolved in the structure. Delete it and retry.
-
-3c3z_1_A+3C3Z
-Could not find nucleotides of chain A+3C3Z in annotation 3c3z.json. Either there is a problem with 3c3z mmCIF download, or the bases are not resolved in the structure. Delete it and retry.
-
-6lqp_1_SA+6LQP
-Could not find nucleotides of chain SA+6LQP in annotation 6lqp.json. Either there is a problem with 6lqp mmCIF download, or the bases are not resolved in the structure. Delete it and retry.
-
-3jb7_1_T+3JB7
-Could not find nucleotides of chain T+3JB7 in annotation 3jb7.json. Either there is a problem with 3jb7 mmCIF download, or the bases are not resolved in the structure. Delete it and retry.
-
-5jbj_1_X+5JBJ
-Could not find nucleotides of chain X+5JBJ in annotation 5jbj.json. Either there is a problem with 5jbj mmCIF download, or the bases are not resolved in the structure. Delete it and retry.
-
-3j0o_1_G+3J0O
-Could not find nucleotides of chain G+3J0O in annotation 3j0o.json. Either there is a problem with 3j0o mmCIF download, or the bases are not resolved in the structure. Delete it and retry.
-
-3ciy_1_C+3CIY
-Could not find nucleotides of chain C+3CIY in annotation 3ciy.json. Either there is a problem with 3ciy mmCIF download, or the bases are not resolved in the structure. Delete it and retry.
-
-7ndj_1_C
-Could not download and/or find annotations for 7ndj_1_C.
-
-419d_1_C+419D
-Could not find nucleotides of chain C+419D in annotation 419d.json. Either there is a problem with 419d mmCIF download, or the bases are not resolved in the structure. Delete it and retry.
-
-6zj3_1_LH+6ZJ3
-Could not find nucleotides of chain LH+6ZJ3 in annotation 6zj3.json. Either there is a problem with 6zj3 mmCIF download, or the bases are not resolved in the structure. Delete it and retry.
-
-4p43_1_B+4P43
-Could not find nucleotides of chain B+4P43 in annotation 4p43.json. Either there is a problem with 4p43 mmCIF download, or the bases are not resolved in the structure. Delete it and retry.
-
-1yyk_1_C+1YYK
-Could not find nucleotides of chain C+1YYK in annotation 1yyk.json. Either there is a problem with 1yyk mmCIF download, or the bases are not resolved in the structure. Delete it and retry.
-
-1iha_1_A+1IHA
-Could not find nucleotides of chain A+1IHA in annotation 1iha.json. Either there is a problem with 1iha mmCIF download, or the bases are not resolved in the structure. Delete it and retry.
-
-4v7e_1_AA+4V7E
-Could not find nucleotides of chain AA+4V7E in annotation 4v7e.json. Either there is a problem with 4v7e mmCIF download, or the bases are not resolved in the structure. Delete it and retry.
-
-7jl3_1_X+7JL3
-Could not find nucleotides of chain X+7JL3 in annotation 7jl3.json. Either there is a problem with 7jl3 mmCIF download, or the bases are not resolved in the structure. Delete it and retry.
-
-3szx_1_A+3SZX
-Could not find nucleotides of chain A+3SZX in annotation 3szx.json. Either there is a problem with 3szx mmCIF download, or the bases are not resolved in the structure. Delete it and retry.
-
-4wtl_1_T+4WTL
-Could not find nucleotides of chain T+4WTL in annotation 4wtl.json. Either there is a problem with 4wtl mmCIF download, or the bases are not resolved in the structure. Delete it and retry.
-
-1xnq_1_X+1XNQ
-Could not find nucleotides of chain X+1XNQ in annotation 1xnq.json. Either there is a problem with 1xnq mmCIF download, or the bases are not resolved in the structure. Delete it and retry.
-
-5d8t_1_A+5D8T
-Could not find nucleotides of chain A+5D8T in annotation 5d8t.json. Either there is a problem with 5d8t mmCIF download, or the bases are not resolved in the structure. Delete it and retry.
-
-4wrt_1_V+4WRT
-Could not find nucleotides of chain V+4WRT in annotation 4wrt.json. Either there is a problem with 4wrt mmCIF download, or the bases are not resolved in the structure. Delete it and retry.
-
-1z7f_1_B+1Z7F
-Could not find nucleotides of chain B+1Z7F in annotation 1z7f.json. Either there is a problem with 1z7f mmCIF download, or the bases are not resolved in the structure. Delete it and retry.
-
-4e58_1_D+4E58
-Could not find nucleotides of chain D+4E58 in annotation 4e58.json. Either there is a problem with 4e58 mmCIF download, or the bases are not resolved in the structure. Delete it and retry.
-
-3l25_1_C+3L25
-Could not find nucleotides of chain C+3L25 in annotation 3l25.json. Either there is a problem with 3l25 mmCIF download, or the bases are not resolved in the structure. Delete it and retry.
-
-3vnv_1_T+3VNV
-Could not find nucleotides of chain T+3VNV in annotation 3vnv.json. Either there is a problem with 3vnv mmCIF download, or the bases are not resolved in the structure. Delete it and retry.
-
-1fuf_1_A+1FUF
-Could not find nucleotides of chain A+1FUF in annotation 1fuf.json. Either there is a problem with 1fuf mmCIF download, or the bases are not resolved in the structure. Delete it and retry.
-
-5ed2_1_F+5ED2
-Could not find nucleotides of chain F+5ED2 in annotation 5ed2.json. Either there is a problem with 5ed2 mmCIF download, or the bases are not resolved in the structure. Delete it and retry.
-
-5y6z_1_B+5Y6Z
-Could not find nucleotides of chain B+5Y6Z in annotation 5y6z.json. Either there is a problem with 5y6z mmCIF download, or the bases are not resolved in the structure. Delete it and retry.
-
-5nrl_1_2+5NRL
-Could not find nucleotides of chain 2+5NRL in annotation 5nrl.json. Either there is a problem with 5nrl mmCIF download, or the bases are not resolved in the structure. Delete it and retry.
-
-2gxb_1_E+2GXB
-Could not find nucleotides of chain E+2GXB in annotation 2gxb.json. Either there is a problem with 2gxb mmCIF download, or the bases are not resolved in the structure. Delete it and retry.
-
-7m4y_1_A
-Could not download and/or find annotations for 7m4y_1_A.
-
-4wtj_1_T+4WTJ
-Could not find nucleotides of chain T+4WTJ in annotation 4wtj.json. Either there is a problem with 4wtj mmCIF download, or the bases are not resolved in the structure. Delete it and retry.
-
-5jxs_1_B+5JXS
-Could not find nucleotides of chain B+5JXS in annotation 5jxs.json. Either there is a problem with 5jxs mmCIF download, or the bases are not resolved in the structure. Delete it and retry.
-
-2nug_1_E+2NUG
-Could not find nucleotides of chain E+2NUG in annotation 2nug.json. Either there is a problem with 2nug mmCIF download, or the bases are not resolved in the structure. Delete it and retry.
-
-6lsf_1_C+6LSF
-Could not find nucleotides of chain C+6LSF in annotation 6lsf.json. Either there is a problem with 6lsf mmCIF download, or the bases are not resolved in the structure. Delete it and retry.
-
-3cgp_1_B+3CGP
-Could not find nucleotides of chain B+3CGP in annotation 3cgp.json. Either there is a problem with 3cgp mmCIF download, or the bases are not resolved in the structure. Delete it and retry.
-
-4qpx_1_P+4QPX
-Could not find nucleotides of chain P+4QPX in annotation 4qpx.json. Either there is a problem with 4qpx mmCIF download, or the bases are not resolved in the structure. Delete it and retry.
-
-3avy_1_T+3AVY
-Could not find nucleotides of chain T+3AVY in annotation 3avy.json. Either there is a problem with 3avy mmCIF download, or the bases are not resolved in the structure. Delete it and retry.
-
-6hak_1_T+6HAK
-Could not find nucleotides of chain T+6HAK in annotation 6hak.json. Either there is a problem with 6hak mmCIF download, or the bases are not resolved in the structure. Delete it and retry.
-
-6z6b_1_HHH+6Z6B
-Could not find nucleotides of chain HHH+6Z6B in annotation 6z6b.json. Either there is a problem with 6z6b mmCIF download, or the bases are not resolved in the structure. Delete it and retry.
-
-6o5f_1_D+6O5F
-Could not find nucleotides of chain D+6O5F in annotation 6o5f.json. Either there is a problem with 6o5f mmCIF download, or the bases are not resolved in the structure. Delete it and retry.
-
-3siv_1_C+3SIV
-Could not find nucleotides of chain C+3SIV in annotation 3siv.json. Either there is a problem with 3siv mmCIF download, or the bases are not resolved in the structure. Delete it and retry.
-
-4z4d_1_B+4Z4D
-Could not find nucleotides of chain B+4Z4D in annotation 4z4d.json. Either there is a problem with 4z4d mmCIF download, or the bases are not resolved in the structure. Delete it and retry.
-
-3td0_1_B+3TD0
-Could not find nucleotides of chain B+3TD0 in annotation 3td0.json. Either there is a problem with 3td0 mmCIF download, or the bases are not resolved in the structure. Delete it and retry.
-
-5lr5_1_C+5LR5
-Could not find nucleotides of chain C+5LR5 in annotation 5lr5.json. Either there is a problem with 5lr5 mmCIF download, or the bases are not resolved in the structure. Delete it and retry.
-
-4kyy_1_A+4KYY
-Could not find nucleotides of chain A+4KYY in annotation 4kyy.json. Either there is a problem with 4kyy mmCIF download, or the bases are not resolved in the structure. Delete it and retry.
-=======
 7nrc_1_SM
 Could not find nucleotides of chain SM in annotation 7nrc.json. Either there is a problem with 7nrc mmCIF download, or the bases are not resolved in the structure. Delete it and retry.
 
 7nrc_1_SN
 Could not find nucleotides of chain SN in annotation 7nrc.json. Either there is a problem with 7nrc mmCIF download, or the bases are not resolved in the structure. Delete it and retry.
->>>>>>> b334af48
 
 7am2_1_R1
 Sequence is too short. (< 5 resolved nts)
 
-<<<<<<< HEAD
-7d8c_1_C
-Could not download and/or find annotations for 7d8c_1_C.
-
-7d8c_1_B
-Could not download and/or find annotations for 7d8c_1_B.
-
-359d_1_B+359D
-Could not find nucleotides of chain B+359D in annotation 359d.json. Either there is a problem with 359d mmCIF download, or the bases are not resolved in the structure. Delete it and retry.
-
-6mkn_1_X+6MKN
-Could not find nucleotides of chain X+6MKN in annotation 6mkn.json. Either there is a problem with 6mkn mmCIF download, or the bases are not resolved in the structure. Delete it and retry.
-
-246d_1_A+246D
-Could not find nucleotides of chain A+246D in annotation 246d.json. Either there is a problem with 246d mmCIF download, or the bases are not resolved in the structure. Delete it and retry.
-
-4wte_1_T+4WTE
-Could not find nucleotides of chain T+4WTE in annotation 4wte.json. Either there is a problem with 4wte mmCIF download, or the bases are not resolved in the structure. Delete it and retry.
-
-4u35_1_B+4U35
-Could not find nucleotides of chain B+4U35 in annotation 4u35.json. Either there is a problem with 4u35 mmCIF download, or the bases are not resolved in the structure. Delete it and retry.
-
-2v6w_1_A+2V6W
-Could not find nucleotides of chain A+2V6W in annotation 2v6w.json. Either there is a problem with 2v6w mmCIF download, or the bases are not resolved in the structure. Delete it and retry.
-
-4eya_1_E+4EYA
-Could not find nucleotides of chain E+4EYA in annotation 4eya.json. Either there is a problem with 4eya mmCIF download, or the bases are not resolved in the structure. Delete it and retry.
-
-2e9r_1_A+2E9R
-Could not find nucleotides of chain A+2E9R in annotation 2e9r.json. Either there is a problem with 2e9r mmCIF download, or the bases are not resolved in the structure. Delete it and retry.
-
-1jzv_1_B+1JZV
-Could not find nucleotides of chain B+1JZV in annotation 1jzv.json. Either there is a problem with 1jzv mmCIF download, or the bases are not resolved in the structure. Delete it and retry.
-
-3r1c_1_Q+3R1C
-Could not find nucleotides of chain Q+3R1C in annotation 3r1c.json. Either there is a problem with 3r1c mmCIF download, or the bases are not resolved in the structure. Delete it and retry.
-
-5jch_1_U+5JCH
-Could not find nucleotides of chain U+5JCH in annotation 5jch.json. Either there is a problem with 5jch mmCIF download, or the bases are not resolved in the structure. Delete it and retry.
-
-1t0e_1_A+1T0E
-Could not find nucleotides of chain A+1T0E in annotation 1t0e.json. Either there is a problem with 1t0e mmCIF download, or the bases are not resolved in the structure. Delete it and retry.
-
-4a36_1_R+4A36
-Could not find nucleotides of chain R+4A36 in annotation 4a36.json. Either there is a problem with 4a36 mmCIF download, or the bases are not resolved in the structure. Delete it and retry.
-
-3r1d_1_A+3R1D
-Could not find nucleotides of chain A+3R1D in annotation 3r1d.json. Either there is a problem with 3r1d mmCIF download, or the bases are not resolved in the structure. Delete it and retry.
-
-6jq5_1_B+6JQ5
-Could not find nucleotides of chain B+6JQ5 in annotation 6jq5.json. Either there is a problem with 6jq5 mmCIF download, or the bases are not resolved in the structure. Delete it and retry.
-
-1t0k_1_D+1T0K
-Could not find nucleotides of chain D+1T0K in annotation 1t0k.json. Either there is a problem with 1t0k mmCIF download, or the bases are not resolved in the structure. Delete it and retry.
-
-6qct_1_R+6QCT
-Could not find nucleotides of chain R+6QCT in annotation 6qct.json. Either there is a problem with 6qct mmCIF download, or the bases are not resolved in the structure. Delete it and retry.
-
-6z1p_1_AB+6Z1P
-Could not find nucleotides of chain AB+6Z1P in annotation 6z1p.json. Either there is a problem with 6z1p mmCIF download, or the bases are not resolved in the structure. Delete it and retry.
-
-7krn_1_T+7KRN
-Could not find nucleotides of chain T+7KRN in annotation 7krn.json. Either there is a problem with 7krn mmCIF download, or the bases are not resolved in the structure. Delete it and retry.
-
-1j9h_1_A+1J9H
-Could not find nucleotides of chain A+1J9H in annotation 1j9h.json. Either there is a problem with 1j9h mmCIF download, or the bases are not resolved in the structure. Delete it and retry.
-
-3ftf_1_C+3FTF
-Could not find nucleotides of chain C+3FTF in annotation 3ftf.json. Either there is a problem with 3ftf mmCIF download, or the bases are not resolved in the structure. Delete it and retry.
-
-6b19_1_C+6B19
-Could not find nucleotides of chain C+6B19 in annotation 6b19.json. Either there is a problem with 6b19 mmCIF download, or the bases are not resolved in the structure. Delete it and retry.
-
-6v4x_1_Z+6V4X
-Could not find nucleotides of chain Z+6V4X in annotation 6v4x.json. Either there is a problem with 6v4x mmCIF download, or the bases are not resolved in the structure. Delete it and retry.
-
-438d_1_A+438D
-Could not find nucleotides of chain A+438D in annotation 438d.json. Either there is a problem with 438d mmCIF download, or the bases are not resolved in the structure. Delete it and retry.
-
-6rxu_1_C1+6RXU
-Could not find nucleotides of chain C1+6RXU in annotation 6rxu.json. Either there is a problem with 6rxu mmCIF download, or the bases are not resolved in the structure. Delete it and retry.
-
-1xnr_1_X+1XNR
-Could not find nucleotides of chain X+1XNR in annotation 1xnr.json. Either there is a problem with 1xnr mmCIF download, or the bases are not resolved in the structure. Delete it and retry.
-
-5ed1_1_C+5ED1
-Could not find nucleotides of chain C+5ED1 in annotation 5ed1.json. Either there is a problem with 5ed1 mmCIF download, or the bases are not resolved in the structure. Delete it and retry.
-
-3mei_1_A+3MEI
-Could not find nucleotides of chain A+3MEI in annotation 3mei.json. Either there is a problem with 3mei mmCIF download, or the bases are not resolved in the structure. Delete it and retry.
-
-3htx_1_B+3HTX
-Could not find nucleotides of chain B+3HTX in annotation 3htx.json. Either there is a problem with 3htx mmCIF download, or the bases are not resolved in the structure. Delete it and retry.
-
-4eya_1_G+4EYA
-Could not find nucleotides of chain G+4EYA in annotation 4eya.json. Either there is a problem with 4eya mmCIF download, or the bases are not resolved in the structure. Delete it and retry.
-
-4e48_1_A+4E48
-Could not find nucleotides of chain A+4E48 in annotation 4e48.json. Either there is a problem with 4e48 mmCIF download, or the bases are not resolved in the structure. Delete it and retry.
-
-2r1s_1_A+2R1S
-Could not find nucleotides of chain A+2R1S in annotation 2r1s.json. Either there is a problem with 2r1s mmCIF download, or the bases are not resolved in the structure. Delete it and retry.
-
-6cap_1_W+6CAP
-Could not find nucleotides of chain W+6CAP in annotation 6cap.json. Either there is a problem with 6cap mmCIF download, or the bases are not resolved in the structure. Delete it and retry.
-
-5lr3_1_A+5LR3
-Could not find nucleotides of chain A+5LR3 in annotation 5lr3.json. Either there is a problem with 5lr3 mmCIF download, or the bases are not resolved in the structure. Delete it and retry.
-
-5gan_1_V+5GAN
-Could not find nucleotides of chain V+5GAN in annotation 5gan.json. Either there is a problem with 5gan mmCIF download, or the bases are not resolved in the structure. Delete it and retry.
-
-5dhc_1_C+5DHC
-Could not find nucleotides of chain C+5DHC in annotation 5dhc.json. Either there is a problem with 5dhc mmCIF download, or the bases are not resolved in the structure. Delete it and retry.
-
-3cgr_1_B+3CGR
-Could not find nucleotides of chain B+3CGR in annotation 3cgr.json. Either there is a problem with 3cgr mmCIF download, or the bases are not resolved in the structure. Delete it and retry.
-
-353d_1_A+353D
-Could not find nucleotides of chain A+353D in annotation 353d.json. Either there is a problem with 353d mmCIF download, or the bases are not resolved in the structure. Delete it and retry.
-
-6lqs_1_3A+6LQS
-Could not find nucleotides of chain 3A+6LQS in annotation 6lqs.json. Either there is a problem with 6lqs mmCIF download, or the bases are not resolved in the structure. Delete it and retry.
-
-6htu_1_D+6HTU
-Could not find nucleotides of chain D+6HTU in annotation 6htu.json. Either there is a problem with 6htu mmCIF download, or the bases are not resolved in the structure. Delete it and retry.
-
-3jb9_1_N+3JB9
-Could not find nucleotides of chain N+3JB9 in annotation 3jb9.json. Either there is a problem with 3jb9 mmCIF download, or the bases are not resolved in the structure. Delete it and retry.
-
-6tz2_1_N+6TZ2
-Could not find nucleotides of chain N+6TZ2 in annotation 6tz2.json. Either there is a problem with 6tz2 mmCIF download, or the bases are not resolved in the structure. Delete it and retry.
-
-6rxx_1_C1+6RXX
-Could not find nucleotides of chain C1+6RXX in annotation 6rxx.json. Either there is a problem with 6rxx mmCIF download, or the bases are not resolved in the structure. Delete it and retry.
-
-4ts2_1_Y+4TS2
-Could not find nucleotides of chain Y+4TS2 in annotation 4ts2.json. Either there is a problem with 4ts2 mmCIF download, or the bases are not resolved in the structure. Delete it and retry.
-
-4e59_1_A+4E59
-Could not find nucleotides of chain A+4E59 in annotation 4e59.json. Either there is a problem with 4e59 mmCIF download, or the bases are not resolved in the structure. Delete it and retry.
-
-1csl_1_B+1CSL
-Could not find nucleotides of chain B+1CSL in annotation 1csl.json. Either there is a problem with 1csl mmCIF download, or the bases are not resolved in the structure. Delete it and retry.
-
-6waz_1_D+6WAZ
-Could not find nucleotides of chain D+6WAZ in annotation 6waz.json. Either there is a problem with 6waz mmCIF download, or the bases are not resolved in the structure. Delete it and retry.
-
-4xw0_1_A+4XW0
-Could not find nucleotides of chain A+4XW0 in annotation 4xw0.json. Either there is a problem with 4xw0 mmCIF download, or the bases are not resolved in the structure. Delete it and retry.
-
-2oe5_1_B+2OE5
-Could not find nucleotides of chain B+2OE5 in annotation 2oe5.json. Either there is a problem with 2oe5 mmCIF download, or the bases are not resolved in the structure. Delete it and retry.
-
-7dvq_1_F+7DVQ
-Could not find nucleotides of chain F+7DVQ in annotation 7dvq.json. Either there is a problem with 7dvq mmCIF download, or the bases are not resolved in the structure. Delete it and retry.
-
-6gkh_1_X+6GKH
-Could not find nucleotides of chain X+6GKH in annotation 6gkh.json. Either there is a problem with 6gkh mmCIF download, or the bases are not resolved in the structure. Delete it and retry.
-
-2noq_1_D+2NOQ
-Could not find nucleotides of chain D+2NOQ in annotation 2noq.json. Either there is a problem with 2noq mmCIF download, or the bases are not resolved in the structure. Delete it and retry.
-
-7k5l_1_R
-Sequence is too short. (< 5 resolved nts)
-
-6ra4_1_L+6RA4
-Could not find nucleotides of chain L+6RA4 in annotation 6ra4.json. Either there is a problem with 6ra4 mmCIF download, or the bases are not resolved in the structure. Delete it and retry.
-
-6v9b_1_B+6V9B
-Could not find nucleotides of chain B+6V9B in annotation 6v9b.json. Either there is a problem with 6v9b mmCIF download, or the bases are not resolved in the structure. Delete it and retry.
-
-6ozo_1_C+6OZO
-Could not find nucleotides of chain C+6OZO in annotation 6ozo.json. Either there is a problem with 6ozo mmCIF download, or the bases are not resolved in the structure. Delete it and retry.
-
-4gl2_1_C+4GL2
-Could not find nucleotides of chain C+4GL2 in annotation 4gl2.json. Either there is a problem with 4gl2 mmCIF download, or the bases are not resolved in the structure. Delete it and retry.
-
-2i91_1_F+2I91
-Could not find nucleotides of chain F+2I91 in annotation 2i91.json. Either there is a problem with 2i91 mmCIF download, or the bases are not resolved in the structure. Delete it and retry.
-
-6mdz_1_E+6MDZ
-Could not find nucleotides of chain E+6MDZ in annotation 6mdz.json. Either there is a problem with 6mdz mmCIF download, or the bases are not resolved in the structure. Delete it and retry.
-
-5ay2_1_A+5AY2
-Could not find nucleotides of chain A+5AY2 in annotation 5ay2.json. Either there is a problem with 5ay2 mmCIF download, or the bases are not resolved in the structure. Delete it and retry.
-
-1zci_1_A+1ZCI
-Could not find nucleotides of chain A+1ZCI in annotation 1zci.json. Either there is a problem with 1zci mmCIF download, or the bases are not resolved in the structure. Delete it and retry.
-
-1nuv_1_E+1NUV
-Could not find nucleotides of chain E+1NUV in annotation 1nuv.json. Either there is a problem with 1nuv mmCIF download, or the bases are not resolved in the structure. Delete it and retry.
-
-5wnt_1_B+5WNT
-Could not find nucleotides of chain B+5WNT in annotation 5wnt.json. Either there is a problem with 5wnt mmCIF download, or the bases are not resolved in the structure. Delete it and retry.
-
-6szv_1_R+6SZV
-Could not find nucleotides of chain R+6SZV in annotation 6szv.json. Either there is a problem with 6szv mmCIF download, or the bases are not resolved in the structure. Delete it and retry.
-
-364d_1_C+364D
-Could not find nucleotides of chain C+364D in annotation 364d.json. Either there is a problem with 364d mmCIF download, or the bases are not resolved in the structure. Delete it and retry.
-
-2oe8_1_B+2OE8
-Could not find nucleotides of chain B+2OE8 in annotation 2oe8.json. Either there is a problem with 2oe8 mmCIF download, or the bases are not resolved in the structure. Delete it and retry.
-
-4kq0_1_B+4KQ0
-Could not find nucleotides of chain B+4KQ0 in annotation 4kq0.json. Either there is a problem with 4kq0 mmCIF download, or the bases are not resolved in the structure. Delete it and retry.
-
-3r1c_1_K+3R1C
-Could not find nucleotides of chain K+3R1C in annotation 3r1c.json. Either there is a problem with 3r1c mmCIF download, or the bases are not resolved in the structure. Delete it and retry.
-
-2h1m_1_A+2H1M
-Could not find nucleotides of chain A+2H1M in annotation 2h1m.json. Either there is a problem with 2h1m mmCIF download, or the bases are not resolved in the structure. Delete it and retry.
-
-6z1p_1_BB+6Z1P
-Could not find nucleotides of chain BB+6Z1P in annotation 6z1p.json. Either there is a problem with 6z1p mmCIF download, or the bases are not resolved in the structure. Delete it and retry.
-
-5zwo_1_H+5ZWO
-Could not find nucleotides of chain H+5ZWO in annotation 5zwo.json. Either there is a problem with 5zwo mmCIF download, or the bases are not resolved in the structure. Delete it and retry.
-
-6az3_1_1+6AZ3
-Could not find nucleotides of chain 1+6AZ3 in annotation 6az3.json. Either there is a problem with 6az3 mmCIF download, or the bases are not resolved in the structure. Delete it and retry.
-
-2et8_1_A+2ET8
-Could not find nucleotides of chain A+2ET8 in annotation 2et8.json. Either there is a problem with 2et8 mmCIF download, or the bases are not resolved in the structure. Delete it and retry.
-
-1feu_1_C+1FEU
-Could not find nucleotides of chain C+1FEU in annotation 1feu.json. Either there is a problem with 1feu mmCIF download, or the bases are not resolved in the structure. Delete it and retry.
-
-2uxd_1_Y+2UXD
-Could not find nucleotides of chain Y+2UXD in annotation 2uxd.json. Either there is a problem with 2uxd mmCIF download, or the bases are not resolved in the structure. Delete it and retry.
-
-5g4t_1_A+5G4T
-Could not find nucleotides of chain A+5G4T in annotation 5g4t.json. Either there is a problem with 5g4t mmCIF download, or the bases are not resolved in the structure. Delete it and retry.
-
-3ol9_1_B+3OL9
-Could not find nucleotides of chain B+3OL9 in annotation 3ol9.json. Either there is a problem with 3ol9 mmCIF download, or the bases are not resolved in the structure. Delete it and retry.
-
-3adi_1_D+3ADI
-Could not find nucleotides of chain D+3ADI in annotation 3adi.json. Either there is a problem with 3adi mmCIF download, or the bases are not resolved in the structure. Delete it and retry.
-
-7b3d_1_T+7B3D
-Could not find nucleotides of chain T+7B3D in annotation 7b3d.json. Either there is a problem with 7b3d mmCIF download, or the bases are not resolved in the structure. Delete it and retry.
-
-5dv7_1_A+5DV7
-Could not find nucleotides of chain A+5DV7 in annotation 5dv7.json. Either there is a problem with 5dv7 mmCIF download, or the bases are not resolved in the structure. Delete it and retry.
-
-5w0o_1_C+5W0O
-Could not find nucleotides of chain C+5W0O in annotation 5w0o.json. Either there is a problem with 5w0o mmCIF download, or the bases are not resolved in the structure. Delete it and retry.
-
-2g92_1_A+2G92
-Could not find nucleotides of chain A+2G92 in annotation 2g92.json. Either there is a problem with 2g92 mmCIF download, or the bases are not resolved in the structure. Delete it and retry.
-
-6yhs_1_8+6YHS
-Could not find nucleotides of chain 8+6YHS in annotation 6yhs.json. Either there is a problem with 6yhs mmCIF download, or the bases are not resolved in the structure. Delete it and retry.
-
-4j50_1_A+4J50
-Could not find nucleotides of chain A+4J50 in annotation 4j50.json. Either there is a problem with 4j50 mmCIF download, or the bases are not resolved in the structure. Delete it and retry.
-
-3pla_1_G+3PLA
-Could not find nucleotides of chain G+3PLA in annotation 3pla.json. Either there is a problem with 3pla mmCIF download, or the bases are not resolved in the structure. Delete it and retry.
-
-1ry1_1_Q+1RY1
-Could not find nucleotides of chain Q+1RY1 in annotation 1ry1.json. Either there is a problem with 1ry1 mmCIF download, or the bases are not resolved in the structure. Delete it and retry.
-
-2o3x_1_A+2O3X
-Could not find nucleotides of chain A+2O3X in annotation 2o3x.json. Either there is a problem with 2o3x mmCIF download, or the bases are not resolved in the structure. Delete it and retry.
-
-4x62_1_B+4X62
-Could not find nucleotides of chain B+4X62 in annotation 4x62.json. Either there is a problem with 4x62 mmCIF download, or the bases are not resolved in the structure. Delete it and retry.
-
-1nta_1_A+1NTA
-Could not find nucleotides of chain A+1NTA in annotation 1nta.json. Either there is a problem with 1nta mmCIF download, or the bases are not resolved in the structure. Delete it and retry.
-
-1zx7_1_C+1ZX7
-Could not find nucleotides of chain C+1ZX7 in annotation 1zx7.json. Either there is a problem with 1zx7 mmCIF download, or the bases are not resolved in the structure. Delete it and retry.
-
-6id1_1_H+6ID1
-Could not find nucleotides of chain H+6ID1 in annotation 6id1.json. Either there is a problem with 6id1 mmCIF download, or the bases are not resolved in the structure. Delete it and retry.
-
-2f8s_1_C+2F8S
-Could not find nucleotides of chain C+2F8S in annotation 2f8s.json. Either there is a problem with 2f8s mmCIF download, or the bases are not resolved in the structure. Delete it and retry.
-
-472d_1_A+472D
-Could not find nucleotides of chain A+472D in annotation 472d.json. Either there is a problem with 472d mmCIF download, or the bases are not resolved in the structure. Delete it and retry.
-
-5amr_1_B+5AMR
-Could not find nucleotides of chain B+5AMR in annotation 5amr.json. Either there is a problem with 5amr mmCIF download, or the bases are not resolved in the structure. Delete it and retry.
-
-2pn3_1_A+2PN3
-Could not find nucleotides of chain A+2PN3 in annotation 2pn3.json. Either there is a problem with 2pn3 mmCIF download, or the bases are not resolved in the structure. Delete it and retry.
-
-2e9t_1_B+2E9T
-Could not find nucleotides of chain B+2E9T in annotation 2e9t.json. Either there is a problem with 2e9t mmCIF download, or the bases are not resolved in the structure. Delete it and retry.
-
-3fs0_1_B+3FS0
-Could not find nucleotides of chain B+3FS0 in annotation 3fs0.json. Either there is a problem with 3fs0 mmCIF download, or the bases are not resolved in the structure. Delete it and retry.
-
-3j9b_1_K+3J9B
-Could not find nucleotides of chain K+3J9B in annotation 3j9b.json. Either there is a problem with 3j9b mmCIF download, or the bases are not resolved in the structure. Delete it and retry.
-
-1nuv_1_A+1NUV
-Could not find nucleotides of chain A+1NUV in annotation 1nuv.json. Either there is a problem with 1nuv mmCIF download, or the bases are not resolved in the structure. Delete it and retry.
-
-1yz9_1_C+1YZ9
-Could not find nucleotides of chain C+1YZ9 in annotation 1yz9.json. Either there is a problem with 1yz9 mmCIF download, or the bases are not resolved in the structure. Delete it and retry.
-
-4ig8_1_B+4IG8
-Could not find nucleotides of chain B+4IG8 in annotation 4ig8.json. Either there is a problem with 4ig8 mmCIF download, or the bases are not resolved in the structure. Delete it and retry.
-
-3s49_1_E+3S49
-Could not find nucleotides of chain E+3S49 in annotation 3s49.json. Either there is a problem with 3s49 mmCIF download, or the bases are not resolved in the structure. Delete it and retry.
-
-7krp_1_P+7KRP
-Could not find nucleotides of chain P+7KRP in annotation 7krp.json. Either there is a problem with 7krp mmCIF download, or the bases are not resolved in the structure. Delete it and retry.
-
-1h1k_1_K+1H1K
-Could not find nucleotides of chain K+1H1K in annotation 1h1k.json. Either there is a problem with 1h1k mmCIF download, or the bases are not resolved in the structure. Delete it and retry.
-
-6ia2_1_A+6IA2
-Could not find nucleotides of chain A+6IA2 in annotation 6ia2.json. Either there is a problem with 6ia2 mmCIF download, or the bases are not resolved in the structure. Delete it and retry.
-
-4wtk_1_T+4WTK
-Could not find nucleotides of chain T+4WTK in annotation 4wtk.json. Either there is a problem with 4wtk mmCIF download, or the bases are not resolved in the structure. Delete it and retry.
-
-4gha_1_I+4GHA
-Could not find nucleotides of chain I+4GHA in annotation 4gha.json. Either there is a problem with 4gha mmCIF download, or the bases are not resolved in the structure. Delete it and retry.
-
-7jju_1_A+7JJU
-Could not find nucleotides of chain A+7JJU in annotation 7jju.json. Either there is a problem with 7jju mmCIF download, or the bases are not resolved in the structure. Delete it and retry.
-
-1duq_1_B+1DUQ
-Could not find nucleotides of chain B+1DUQ in annotation 1duq.json. Either there is a problem with 1duq mmCIF download, or the bases are not resolved in the structure. Delete it and retry.
-
-4db2_1_E+4DB2
-Could not find nucleotides of chain E+4DB2 in annotation 4db2.json. Either there is a problem with 4db2 mmCIF download, or the bases are not resolved in the structure. Delete it and retry.
-
-1mhk_1_L+1MHK
-Could not find nucleotides of chain L+1MHK in annotation 1mhk.json. Either there is a problem with 1mhk mmCIF download, or the bases are not resolved in the structure. Delete it and retry.
-
-6ozr_1_C+6OZR
-Could not find nucleotides of chain C+6OZR in annotation 6ozr.json. Either there is a problem with 6ozr mmCIF download, or the bases are not resolved in the structure. Delete it and retry.
-
-4o41_1_C+4O41
-Could not find nucleotides of chain C+4O41 in annotation 4o41.json. Either there is a problem with 4o41 mmCIF download, or the bases are not resolved in the structure. Delete it and retry.
-
-6k32_1_T+6K32
-Could not find nucleotides of chain T+6K32 in annotation 6k32.json. Either there is a problem with 6k32 mmCIF download, or the bases are not resolved in the structure. Delete it and retry.
-
-6vem_1_A+6VEM
-Could not find nucleotides of chain A+6VEM in annotation 6vem.json. Either there is a problem with 6vem mmCIF download, or the bases are not resolved in the structure. Delete it and retry.
-
-6gvy_1_C+6GVY
-Could not find nucleotides of chain C+6GVY in annotation 6gvy.json. Either there is a problem with 6gvy mmCIF download, or the bases are not resolved in the structure. Delete it and retry.
-
-3loa_1_B+3LOA
-Could not find nucleotides of chain B+3LOA in annotation 3loa.json. Either there is a problem with 3loa mmCIF download, or the bases are not resolved in the structure. Delete it and retry.
-
-4k0k_1_Y+4K0K
-Could not find nucleotides of chain Y+4K0K in annotation 4k0k.json. Either there is a problem with 4k0k mmCIF download, or the bases are not resolved in the structure. Delete it and retry.
-
-1h1k_1_I+1H1K
-Could not find nucleotides of chain I+1H1K in annotation 1h1k.json. Either there is a problem with 1h1k mmCIF download, or the bases are not resolved in the structure. Delete it and retry.
-
-4wtc_1_T+4WTC
-Could not find nucleotides of chain T+4WTC in annotation 4wtc.json. Either there is a problem with 4wtc mmCIF download, or the bases are not resolved in the structure. Delete it and retry.
-
-1ry1_1_O+1RY1
-Could not find nucleotides of chain O+1RY1 in annotation 1ry1.json. Either there is a problem with 1ry1 mmCIF download, or the bases are not resolved in the structure. Delete it and retry.
-
-4kz2_1_B+4KZ2
-Could not find nucleotides of chain B+4KZ2 in annotation 4kz2.json. Either there is a problem with 4kz2 mmCIF download, or the bases are not resolved in the structure. Delete it and retry.
-
-4wzq_1_B+4WZQ
-Could not find nucleotides of chain B+4WZQ in annotation 4wzq.json. Either there is a problem with 4wzq mmCIF download, or the bases are not resolved in the structure. Delete it and retry.
-
-3tzr_1_A+3TZR
-Could not find nucleotides of chain A+3TZR in annotation 3tzr.json. Either there is a problem with 3tzr mmCIF download, or the bases are not resolved in the structure. Delete it and retry.
-
-3nvk_1_K+3NVK
-Could not find nucleotides of chain K+3NVK in annotation 3nvk.json. Either there is a problem with 3nvk mmCIF download, or the bases are not resolved in the structure. Delete it and retry.
-
-1g1x_1_J+1G1X
-Could not find nucleotides of chain J+1G1X in annotation 1g1x.json. Either there is a problem with 1g1x mmCIF download, or the bases are not resolved in the structure. Delete it and retry.
-
-2v7r_1_A+2V7R
-Could not find nucleotides of chain A+2V7R in annotation 2v7r.json. Either there is a problem with 2v7r mmCIF download, or the bases are not resolved in the structure. Delete it and retry.
-
-1n35_1_C+1N35
-Could not find nucleotides of chain C+1N35 in annotation 1n35.json. Either there is a problem with 1n35 mmCIF download, or the bases are not resolved in the structure. Delete it and retry.
-
-6m6s_1_C+6M6S
-Could not find nucleotides of chain C+6M6S in annotation 6m6s.json. Either there is a problem with 6m6s mmCIF download, or the bases are not resolved in the structure. Delete it and retry.
-
-3vyx_1_B+3VYX
-Could not find nucleotides of chain B+3VYX in annotation 3vyx.json. Either there is a problem with 3vyx mmCIF download, or the bases are not resolved in the structure. Delete it and retry.
-
-1tfw_1_G+1TFW
-Could not find nucleotides of chain G+1TFW in annotation 1tfw.json. Either there is a problem with 1tfw mmCIF download, or the bases are not resolved in the structure. Delete it and retry.
-
-1sdr_1_A+1SDR
-Could not find nucleotides of chain A+1SDR in annotation 1sdr.json. Either there is a problem with 1sdr mmCIF download, or the bases are not resolved in the structure. Delete it and retry.
-
-1yvp_1_C+1YVP
-Could not find nucleotides of chain C+1YVP in annotation 1yvp.json. Either there is a problem with 1yvp mmCIF download, or the bases are not resolved in the structure. Delete it and retry.
-
-6zj3_1_LC+6ZJ3
-Could not find nucleotides of chain LC+6ZJ3 in annotation 6zj3.json. Either there is a problem with 6zj3 mmCIF download, or the bases are not resolved in the structure. Delete it and retry.
-
-5dhb_1_A+5DHB
-Could not find nucleotides of chain A+5DHB in annotation 5dhb.json. Either there is a problem with 5dhb mmCIF download, or the bases are not resolved in the structure. Delete it and retry.
-
-1ytu_1_E+1YTU
-Could not find nucleotides of chain E+1YTU in annotation 1ytu.json. Either there is a problem with 1ytu mmCIF download, or the bases are not resolved in the structure. Delete it and retry.
-
-5t5h_1_A+5T5H
-Could not find nucleotides of chain A+5T5H in annotation 5t5h.json. Either there is a problem with 5t5h mmCIF download, or the bases are not resolved in the structure. Delete it and retry.
-
-435d_1_C+435D
-Could not find nucleotides of chain C+435D in annotation 435d.json. Either there is a problem with 435d mmCIF download, or the bases are not resolved in the structure. Delete it and retry.
-
-3cgs_1_B+3CGS
-Could not find nucleotides of chain B+3CGS in annotation 3cgs.json. Either there is a problem with 3cgs mmCIF download, or the bases are not resolved in the structure. Delete it and retry.
-
-4phy_1_A+4PHY
-Could not find nucleotides of chain A+4PHY in annotation 4phy.json. Either there is a problem with 4phy mmCIF download, or the bases are not resolved in the structure. Delete it and retry.
-
-1dqh_1_B+1DQH
-Could not find nucleotides of chain B+1DQH in annotation 1dqh.json. Either there is a problem with 1dqh mmCIF download, or the bases are not resolved in the structure. Delete it and retry.
-
-5h0r_1_H+5H0R
-Could not find nucleotides of chain H+5H0R in annotation 5h0r.json. Either there is a problem with 5h0r mmCIF download, or the bases are not resolved in the structure. Delete it and retry.
-
-3kmq_1_B+3KMQ
-Could not find nucleotides of chain B+3KMQ in annotation 3kmq.json. Either there is a problem with 3kmq mmCIF download, or the bases are not resolved in the structure. Delete it and retry.
-
-7m4y_1_V
-Could not download and/or find annotations for 7m4y_1_V.
-
-6hct_1_E+6HCT
-Could not find nucleotides of chain E+6HCT in annotation 6hct.json. Either there is a problem with 6hct mmCIF download, or the bases are not resolved in the structure. Delete it and retry.
-
-6ty9_1_T+6TY9
-Could not find nucleotides of chain T+6TY9 in annotation 6ty9.json. Either there is a problem with 6ty9 mmCIF download, or the bases are not resolved in the structure. Delete it and retry.
-
-5ued_1_A+5UED
-Could not find nucleotides of chain A+5UED in annotation 5ued.json. Either there is a problem with 5ued mmCIF download, or the bases are not resolved in the structure. Delete it and retry.
-
-1qbp_1_A+1QBP
-Could not find nucleotides of chain A+1QBP in annotation 1qbp.json. Either there is a problem with 1qbp mmCIF download, or the bases are not resolved in the structure. Delete it and retry.
-
-6bgb_1_A+6BGB
-Could not find nucleotides of chain A+6BGB in annotation 6bgb.json. Either there is a problem with 6bgb mmCIF download, or the bases are not resolved in the structure. Delete it and retry.
-
-6kur_1_V+6KUR
-Could not find nucleotides of chain V+6KUR in annotation 6kur.json. Either there is a problem with 6kur mmCIF download, or the bases are not resolved in the structure. Delete it and retry.
-
-464d_1_A+464D
-Could not find nucleotides of chain A+464D in annotation 464d.json. Either there is a problem with 464d mmCIF download, or the bases are not resolved in the structure. Delete it and retry.
-
-5l00_1_A+5L00
-Could not find nucleotides of chain A+5L00 in annotation 5l00.json. Either there is a problem with 5l00 mmCIF download, or the bases are not resolved in the structure. Delete it and retry.
-
-485d_1_A+485D
-Could not find nucleotides of chain A+485D in annotation 485d.json. Either there is a problem with 485d mmCIF download, or the bases are not resolved in the structure. Delete it and retry.
-
-4v6w_1_A5+4V6W
-Could not find nucleotides of chain A5+4V6W in annotation 4v6w.json. Either there is a problem with 4v6w mmCIF download, or the bases are not resolved in the structure. Delete it and retry.
-
-422d_1_A+422D
-Could not find nucleotides of chain A+422D in annotation 422d.json. Either there is a problem with 422d mmCIF download, or the bases are not resolved in the structure. Delete it and retry.
-
-5c45_1_X+5C45
-Could not find nucleotides of chain X+5C45 in annotation 5c45.json. Either there is a problem with 5c45 mmCIF download, or the bases are not resolved in the structure. Delete it and retry.
-
-1rna_1_A+1RNA
-Could not find nucleotides of chain A+1RNA in annotation 1rna.json. Either there is a problem with 1rna mmCIF download, or the bases are not resolved in the structure. Delete it and retry.
-
-5xxb_1_1+5XXB
-Could not find nucleotides of chain 1+5XXB in annotation 5xxb.json. Either there is a problem with 5xxb mmCIF download, or the bases are not resolved in the structure. Delete it and retry.
-
-3r1c_1_E+3R1C
-Could not find nucleotides of chain E+3R1C in annotation 3r1c.json. Either there is a problem with 3r1c mmCIF download, or the bases are not resolved in the structure. Delete it and retry.
-
-4zc7_1_A+4ZC7
-Could not find nucleotides of chain A+4ZC7 in annotation 4zc7.json. Either there is a problem with 4zc7 mmCIF download, or the bases are not resolved in the structure. Delete it and retry.
-
-5lqo_1_A+5LQO
-Could not find nucleotides of chain A+5LQO in annotation 5lqo.json. Either there is a problem with 5lqo mmCIF download, or the bases are not resolved in the structure. Delete it and retry.
-
-4v7h_1_B5+4V7H
-Could not find nucleotides of chain B5+4V7H in annotation 4v7h.json. Either there is a problem with 4v7h mmCIF download, or the bases are not resolved in the structure. Delete it and retry.
-
-4gkk_1_X+4GKK
-Could not find nucleotides of chain X+4GKK in annotation 4gkk.json. Either there is a problem with 4gkk mmCIF download, or the bases are not resolved in the structure. Delete it and retry.
-
-6ogz_1_B+6OGZ
-Could not find nucleotides of chain B+6OGZ in annotation 6ogz.json. Either there is a problem with 6ogz mmCIF download, or the bases are not resolved in the structure. Delete it and retry.
-
-3jxq_1_L+3JXQ
-Could not find nucleotides of chain L+3JXQ in annotation 3jxq.json. Either there is a problem with 3jxq mmCIF download, or the bases are not resolved in the structure. Delete it and retry.
-
-7kjv_1_C+7KJV
-Could not find nucleotides of chain C+7KJV in annotation 7kjv.json. Either there is a problem with 7kjv mmCIF download, or the bases are not resolved in the structure. Delete it and retry.
-
-6rr7_1_D+6RR7
-Could not find nucleotides of chain D+6RR7 in annotation 6rr7.json. Either there is a problem with 6rr7 mmCIF download, or the bases are not resolved in the structure. Delete it and retry.
-
-6xqb_1_F+6XQB
-Could not find nucleotides of chain F+6XQB in annotation 6xqb.json. Either there is a problem with 6xqb mmCIF download, or the bases are not resolved in the structure. Delete it and retry.
-
-5jaj_1_X+5JAJ
-Could not find nucleotides of chain X+5JAJ in annotation 5jaj.json. Either there is a problem with 5jaj mmCIF download, or the bases are not resolved in the structure. Delete it and retry.
-
-7bzf_1_F+7BZF
-Could not find nucleotides of chain F+7BZF in annotation 7bzf.json. Either there is a problem with 7bzf mmCIF download, or the bases are not resolved in the structure. Delete it and retry.
-
-5wnp_1_A+5WNP
-Could not find nucleotides of chain A+5WNP in annotation 5wnp.json. Either there is a problem with 5wnp mmCIF download, or the bases are not resolved in the structure. Delete it and retry.
-
-3avv_1_T+3AVV
-Could not find nucleotides of chain T+3AVV in annotation 3avv.json. Either there is a problem with 3avv mmCIF download, or the bases are not resolved in the structure. Delete it and retry.
-
-2zko_1_C+2ZKO
-Could not find nucleotides of chain C+2ZKO in annotation 2zko.json. Either there is a problem with 2zko mmCIF download, or the bases are not resolved in the structure. Delete it and retry.
-
-3avw_1_T+3AVW
-Could not find nucleotides of chain T+3AVW in annotation 3avw.json. Either there is a problem with 3avw mmCIF download, or the bases are not resolved in the structure. Delete it and retry.
-
-1kd5_1_A+1KD5
-Could not find nucleotides of chain A+1KD5 in annotation 1kd5.json. Either there is a problem with 1kd5 mmCIF download, or the bases are not resolved in the structure. Delete it and retry.
-
-1zh5_1_C+1ZH5
-Could not find nucleotides of chain C+1ZH5 in annotation 1zh5.json. Either there is a problem with 1zh5 mmCIF download, or the bases are not resolved in the structure. Delete it and retry.
-
-2val_1_A+2VAL
-Could not find nucleotides of chain A+2VAL in annotation 2val.json. Either there is a problem with 2val mmCIF download, or the bases are not resolved in the structure. Delete it and retry.
-
-1dqf_1_B+1DQF
-Could not find nucleotides of chain B+1DQF in annotation 1dqf.json. Either there is a problem with 1dqf mmCIF download, or the bases are not resolved in the structure. Delete it and retry.
-
-7b9v_1_2+7B9V
-Could not find nucleotides of chain 2+7B9V in annotation 7b9v.json. Either there is a problem with 7b9v mmCIF download, or the bases are not resolved in the structure. Delete it and retry.
-
-1icg_1_A+1ICG
-Could not find nucleotides of chain A+1ICG in annotation 1icg.json. Either there is a problem with 1icg mmCIF download, or the bases are not resolved in the structure. Delete it and retry.
-
-4k4s_1_B+4K4S
-Could not find nucleotides of chain B+4K4S in annotation 4k4s.json. Either there is a problem with 4k4s mmCIF download, or the bases are not resolved in the structure. Delete it and retry.
-
-4fvu_1_B+4FVU
-Could not find nucleotides of chain B+4FVU in annotation 4fvu.json. Either there is a problem with 4fvu mmCIF download, or the bases are not resolved in the structure. Delete it and retry.
-
-3h5x_1_T+3H5X
-Could not find nucleotides of chain T+3H5X in annotation 3h5x.json. Either there is a problem with 3h5x mmCIF download, or the bases are not resolved in the structure. Delete it and retry.
-
-4ngf_1_G+4NGF
-Could not find nucleotides of chain G+4NGF in annotation 4ngf.json. Either there is a problem with 4ngf mmCIF download, or the bases are not resolved in the structure. Delete it and retry.
-
-3nmu_1_E+3NMU
-Could not find nucleotides of chain E+3NMU in annotation 3nmu.json. Either there is a problem with 3nmu mmCIF download, or the bases are not resolved in the structure. Delete it and retry.
-
-2a0p_1_A+2A0P
-Could not find nucleotides of chain A+2A0P in annotation 2a0p.json. Either there is a problem with 2a0p mmCIF download, or the bases are not resolved in the structure. Delete it and retry.
-
-1d4r_1_B+1D4R
-Could not find nucleotides of chain B+1D4R in annotation 1d4r.json. Either there is a problem with 1d4r mmCIF download, or the bases are not resolved in the structure. Delete it and retry.
-
-4rwn_1_B+4RWN
-Could not find nucleotides of chain B+4RWN in annotation 4rwn.json. Either there is a problem with 4rwn mmCIF download, or the bases are not resolved in the structure. Delete it and retry.
-
-3j7q_1_5+3J7Q
-Could not find nucleotides of chain 5+3J7Q in annotation 3j7q.json. Either there is a problem with 3j7q mmCIF download, or the bases are not resolved in the structure. Delete it and retry.
-
-4mcf_1_B+4MCF
-Could not find nucleotides of chain B+4MCF in annotation 4mcf.json. Either there is a problem with 4mcf mmCIF download, or the bases are not resolved in the structure. Delete it and retry.
-
-3avx_1_T+3AVX
-Could not find nucleotides of chain T+3AVX in annotation 3avx.json. Either there is a problem with 3avx mmCIF download, or the bases are not resolved in the structure. Delete it and retry.
-
-7bg6_1_C
-Could not download and/or find annotations for 7bg6_1_C.
-
-4gv6_1_C+4GV6
-Could not find nucleotides of chain C+4GV6 in annotation 4gv6.json. Either there is a problem with 4gv6 mmCIF download, or the bases are not resolved in the structure. Delete it and retry.
-
-3mqk_1_D+3MQK
-Could not find nucleotides of chain D+3MQK in annotation 3mqk.json. Either there is a problem with 3mqk mmCIF download, or the bases are not resolved in the structure. Delete it and retry.
-
-5zuu_1_E+5ZUU
-Could not find nucleotides of chain E+5ZUU in annotation 5zuu.json. Either there is a problem with 5zuu mmCIF download, or the bases are not resolved in the structure. Delete it and retry.
-
-6d06_1_B+6D06
-Could not find nucleotides of chain B+6D06 in annotation 6d06.json. Either there is a problem with 6d06 mmCIF download, or the bases are not resolved in the structure. Delete it and retry.
-
-5lqt_1_A+5LQT
-Could not find nucleotides of chain A+5LQT in annotation 5lqt.json. Either there is a problem with 5lqt mmCIF download, or the bases are not resolved in the structure. Delete it and retry.
-
-7am2_1_R2+7AM2
-Could not find nucleotides of chain R2+7AM2 in annotation 7am2.json. Either there is a problem with 7am2 mmCIF download, or the bases are not resolved in the structure. Delete it and retry.
-
-6zqa_1_D3+6ZQA
-Could not find nucleotides of chain D3+6ZQA in annotation 6zqa.json. Either there is a problem with 6zqa mmCIF download, or the bases are not resolved in the structure. Delete it and retry.
-
-4gkj_1_X+4GKJ
-Could not find nucleotides of chain X+4GKJ in annotation 4gkj.json. Either there is a problem with 4gkj mmCIF download, or the bases are not resolved in the structure. Delete it and retry.
-
-7c2k_1_F+7C2K
-Could not find nucleotides of chain F+7C2K in annotation 7c2k.json. Either there is a problem with 7c2k mmCIF download, or the bases are not resolved in the structure. Delete it and retry.
-
-7aap_1_T+7AAP
-Could not find nucleotides of chain T+7AAP in annotation 7aap.json. Either there is a problem with 7aap mmCIF download, or the bases are not resolved in the structure. Delete it and retry.
-
-1sa9_1_C+1SA9
-Could not find nucleotides of chain C+1SA9 in annotation 1sa9.json. Either there is a problem with 1sa9 mmCIF download, or the bases are not resolved in the structure. Delete it and retry.
-
-6sx2_1_C+6SX2
-Could not find nucleotides of chain C+6SX2 in annotation 6sx2.json. Either there is a problem with 6sx2 mmCIF download, or the bases are not resolved in the structure. Delete it and retry.
-
-5vci_1_A+5VCI
-Could not find nucleotides of chain A+5VCI in annotation 5vci.json. Either there is a problem with 5vci mmCIF download, or the bases are not resolved in the structure. Delete it and retry.
-
-280d_1_A+280D
-Could not find nucleotides of chain A+280D in annotation 280d.json. Either there is a problem with 280d mmCIF download, or the bases are not resolved in the structure. Delete it and retry.
-
-4yhw_1_F+4YHW
-Could not find nucleotides of chain F+4YHW in annotation 4yhw.json. Either there is a problem with 4yhw mmCIF download, or the bases are not resolved in the structure. Delete it and retry.
-
-6pzq_1_J+6PZQ
-Could not find nucleotides of chain J+6PZQ in annotation 6pzq.json. Either there is a problem with 6pzq mmCIF download, or the bases are not resolved in the structure. Delete it and retry.
-
-3gm7_1_G+3GM7
-Could not find nucleotides of chain G+3GM7 in annotation 3gm7.json. Either there is a problem with 3gm7 mmCIF download, or the bases are not resolved in the structure. Delete it and retry.
-
-5c9h_1_G+5C9H
-Could not find nucleotides of chain G+5C9H in annotation 5c9h.json. Either there is a problem with 5c9h mmCIF download, or the bases are not resolved in the structure. Delete it and retry.
-
-6lse_1_C+6LSE
-Could not find nucleotides of chain C+6LSE in annotation 6lse.json. Either there is a problem with 6lse mmCIF download, or the bases are not resolved in the structure. Delete it and retry.
-
-3cz3_1_G+3CZ3
-Could not find nucleotides of chain G+3CZ3 in annotation 3cz3.json. Either there is a problem with 3cz3 mmCIF download, or the bases are not resolved in the structure. Delete it and retry.
-
-7b3c_1_T+7B3C
-Could not find nucleotides of chain T+7B3C in annotation 7b3c.json. Either there is a problem with 7b3c mmCIF download, or the bases are not resolved in the structure. Delete it and retry.
-
-5une_1_A+5UNE
-Could not find nucleotides of chain A+5UNE in annotation 5une.json. Either there is a problem with 5une mmCIF download, or the bases are not resolved in the structure. Delete it and retry.
-
-2e9z_1_B+2E9Z
-Could not find nucleotides of chain B+2E9Z in annotation 2e9z.json. Either there is a problem with 2e9z mmCIF download, or the bases are not resolved in the structure. Delete it and retry.
-
-4k4z_1_N+4K4Z
-Could not find nucleotides of chain N+4K4Z in annotation 4k4z.json. Either there is a problem with 4k4z mmCIF download, or the bases are not resolved in the structure. Delete it and retry.
-
-6szu_1_V+6SZU
-Could not find nucleotides of chain V+6SZU in annotation 6szu.json. Either there is a problem with 6szu mmCIF download, or the bases are not resolved in the structure. Delete it and retry.
-
-5ew4_1_B+5EW4
-Could not find nucleotides of chain B+5EW4 in annotation 5ew4.json. Either there is a problem with 5ew4 mmCIF download, or the bases are not resolved in the structure. Delete it and retry.
-
-3ncu_1_C+3NCU
-Could not find nucleotides of chain C+3NCU in annotation 3ncu.json. Either there is a problem with 3ncu mmCIF download, or the bases are not resolved in the structure. Delete it and retry.
-
-2vuq_1_A+2VUQ
-Could not find nucleotides of chain A+2VUQ in annotation 2vuq.json. Either there is a problem with 2vuq mmCIF download, or the bases are not resolved in the structure. Delete it and retry.
-
-6hu6_1_B+6HU6
-Could not find nucleotides of chain B+6HU6 in annotation 6hu6.json. Either there is a problem with 6hu6 mmCIF download, or the bases are not resolved in the structure. Delete it and retry.
-
-5v1k_1_A+5V1K
-Could not find nucleotides of chain A+5V1K in annotation 5v1k.json. Either there is a problem with 5v1k mmCIF download, or the bases are not resolved in the structure. Delete it and retry.
-
-3dkn_1_D+3DKN
-Could not find nucleotides of chain D+3DKN in annotation 3dkn.json. Either there is a problem with 3dkn mmCIF download, or the bases are not resolved in the structure. Delete it and retry.
-
-2xsl_1_C+2XSL
-Could not find nucleotides of chain C+2XSL in annotation 2xsl.json. Either there is a problem with 2xsl mmCIF download, or the bases are not resolved in the structure. Delete it and retry.
-
-6e9f_1_B+6E9F
-Could not find nucleotides of chain B+6E9F in annotation 6e9f.json. Either there is a problem with 6e9f mmCIF download, or the bases are not resolved in the structure. Delete it and retry.
-
-418d_1_A+418D
-Could not find nucleotides of chain A+418D in annotation 418d.json. Either there is a problem with 418d mmCIF download, or the bases are not resolved in the structure. Delete it and retry.
-
-4e6b_1_A+4E6B
-Could not find nucleotides of chain A+4E6B in annotation 4e6b.json. Either there is a problem with 4e6b mmCIF download, or the bases are not resolved in the structure. Delete it and retry.
-
-6g19_1_X+6G19
-Could not find nucleotides of chain X+6G19 in annotation 6g19.json. Either there is a problem with 6g19 mmCIF download, or the bases are not resolved in the structure. Delete it and retry.
-
-1wne_1_B+1WNE
-Could not find nucleotides of chain B+1WNE in annotation 1wne.json. Either there is a problem with 1wne mmCIF download, or the bases are not resolved in the structure. Delete it and retry.
-
-4jrt_1_A+4JRT
-Could not find nucleotides of chain A+4JRT in annotation 4jrt.json. Either there is a problem with 4jrt mmCIF download, or the bases are not resolved in the structure. Delete it and retry.
-
-2ao5_1_C+2AO5
-Could not find nucleotides of chain C+2AO5 in annotation 2ao5.json. Either there is a problem with 2ao5 mmCIF download, or the bases are not resolved in the structure. Delete it and retry.
-
-6oj6_1_T+6OJ6
-Could not find nucleotides of chain T+6OJ6 in annotation 6oj6.json. Either there is a problem with 6oj6 mmCIF download, or the bases are not resolved in the structure. Delete it and retry.
-
-2r92_1_T+2R92
-Could not find nucleotides of chain T+2R92 in annotation 2r92.json. Either there is a problem with 2r92 mmCIF download, or the bases are not resolved in the structure. Delete it and retry.
-
-4k4u_1_B+4K4U
-Could not find nucleotides of chain B+4K4U in annotation 4k4u.json. Either there is a problem with 4k4u mmCIF download, or the bases are not resolved in the structure. Delete it and retry.
-
-4u3l_1_A+4U3L
-Could not find nucleotides of chain A+4U3L in annotation 4u3l.json. Either there is a problem with 4u3l mmCIF download, or the bases are not resolved in the structure. Delete it and retry.
-
-1tfw_1_H+1TFW
-Could not find nucleotides of chain H+1TFW in annotation 1tfw.json. Either there is a problem with 1tfw mmCIF download, or the bases are not resolved in the structure. Delete it and retry.
-
-6kuk_1_V+6KUK
-Could not find nucleotides of chain V+6KUK in annotation 6kuk.json. Either there is a problem with 6kuk mmCIF download, or the bases are not resolved in the structure. Delete it and retry.
-
-402d_1_A+402D
-Could not find nucleotides of chain A+402D in annotation 402d.json. Either there is a problem with 402d mmCIF download, or the bases are not resolved in the structure. Delete it and retry.
-
-3og8_1_C+3OG8
-Could not find nucleotides of chain C+3OG8 in annotation 3og8.json. Either there is a problem with 3og8 mmCIF download, or the bases are not resolved in the structure. Delete it and retry.
-
-4yhw_1_E+4YHW
-Could not find nucleotides of chain E+4YHW in annotation 4yhw.json. Either there is a problem with 4yhw mmCIF download, or the bases are not resolved in the structure. Delete it and retry.
-
-3cjz_1_A+3CJZ
-Could not find nucleotides of chain A+3CJZ in annotation 3cjz.json. Either there is a problem with 3cjz mmCIF download, or the bases are not resolved in the structure. Delete it and retry.
-
-6bbo_1_F+6BBO
-Could not find nucleotides of chain F+6BBO in annotation 6bbo.json. Either there is a problem with 6bbo mmCIF download, or the bases are not resolved in the structure. Delete it and retry.
-
-6mfn_1_E+6MFN
-Could not find nucleotides of chain E+6MFN in annotation 6mfn.json. Either there is a problem with 6mfn mmCIF download, or the bases are not resolved in the structure. Delete it and retry.
-
-5u0q_1_C+5U0Q
-Could not find nucleotides of chain C+5U0Q in annotation 5u0q.json. Either there is a problem with 5u0q mmCIF download, or the bases are not resolved in the structure. Delete it and retry.
-
-2ec0_1_B+2EC0
-Could not find nucleotides of chain B+2EC0 in annotation 2ec0.json. Either there is a problem with 2ec0 mmCIF download, or the bases are not resolved in the structure. Delete it and retry.
-
-3glp_1_B+3GLP
-Could not find nucleotides of chain B+3GLP in annotation 3glp.json. Either there is a problem with 3glp mmCIF download, or the bases are not resolved in the structure. Delete it and retry.
-
-5h1k_1_C+5H1K
-Could not find nucleotides of chain C+5H1K in annotation 5h1k.json. Either there is a problem with 5h1k mmCIF download, or the bases are not resolved in the structure. Delete it and retry.
-
-4dr6_1_W+4DR6
-Could not find nucleotides of chain W+4DR6 in annotation 4dr6.json. Either there is a problem with 4dr6 mmCIF download, or the bases are not resolved in the structure. Delete it and retry.
-
-4eya_1_M+4EYA
-Could not find nucleotides of chain M+4EYA in annotation 4eya.json. Either there is a problem with 4eya mmCIF download, or the bases are not resolved in the structure. Delete it and retry.
-
-3hjy_1_D+3HJY
-Could not find nucleotides of chain D+3HJY in annotation 3hjy.json. Either there is a problem with 3hjy mmCIF download, or the bases are not resolved in the structure. Delete it and retry.
-
-3kna_1_B+3KNA
-Could not find nucleotides of chain B+3KNA in annotation 3kna.json. Either there is a problem with 3kna mmCIF download, or the bases are not resolved in the structure. Delete it and retry.
-
-3vnu_1_G+3VNU
-Could not find nucleotides of chain G+3VNU in annotation 3vnu.json. Either there is a problem with 3vnu mmCIF download, or the bases are not resolved in the structure. Delete it and retry.
-
-6tw1_1_V+6TW1
-Could not find nucleotides of chain V+6TW1 in annotation 6tw1.json. Either there is a problem with 6tw1 mmCIF download, or the bases are not resolved in the structure. Delete it and retry.
-
-6lsg_1_B+6LSG
-Could not find nucleotides of chain B+6LSG in annotation 6lsg.json. Either there is a problem with 6lsg mmCIF download, or the bases are not resolved in the structure. Delete it and retry.
-
-3ks8_1_E+3KS8
-Could not find nucleotides of chain E+3KS8 in annotation 3ks8.json. Either there is a problem with 3ks8 mmCIF download, or the bases are not resolved in the structure. Delete it and retry.
-
-4e6b_1_E+4E6B
-Could not find nucleotides of chain E+4E6B in annotation 4e6b.json. Either there is a problem with 4e6b mmCIF download, or the bases are not resolved in the structure. Delete it and retry.
-
-406d_1_A+406D
-Could not find nucleotides of chain A+406D in annotation 406d.json. Either there is a problem with 406d mmCIF download, or the bases are not resolved in the structure. Delete it and retry.
-
-1qc0_1_B+1QC0
-Could not find nucleotides of chain B+1QC0 in annotation 1qc0.json. Either there is a problem with 1qc0 mmCIF download, or the bases are not resolved in the structure. Delete it and retry.
-
-3a6p_1_E+3A6P
-Could not find nucleotides of chain E+3A6P in annotation 3a6p.json. Either there is a problem with 3a6p mmCIF download, or the bases are not resolved in the structure. Delete it and retry.
-
-6kuv_1_V+6KUV
-Could not find nucleotides of chain V+6KUV in annotation 6kuv.json. Either there is a problem with 6kuv mmCIF download, or the bases are not resolved in the structure. Delete it and retry.
-
-6qwl_1_W+6QWL
-Could not find nucleotides of chain W+6QWL in annotation 6qwl.json. Either there is a problem with 6qwl mmCIF download, or the bases are not resolved in the structure. Delete it and retry.
-
-4wsb_1_V+4WSB
-Could not find nucleotides of chain V+4WSB in annotation 4wsb.json. Either there is a problem with 4wsb mmCIF download, or the bases are not resolved in the structure. Delete it and retry.
-
-332d_1_A+332D
-Could not find nucleotides of chain A+332D in annotation 332d.json. Either there is a problem with 332d mmCIF download, or the bases are not resolved in the structure. Delete it and retry.
-
-3qrp_1_B+3QRP
-Could not find nucleotides of chain B+3QRP in annotation 3qrp.json. Either there is a problem with 3qrp mmCIF download, or the bases are not resolved in the structure. Delete it and retry.
-
-1qcu_1_A+1QCU
-Could not find nucleotides of chain A+1QCU in annotation 1qcu.json. Either there is a problem with 1qcu mmCIF download, or the bases are not resolved in the structure. Delete it and retry.
-
-4p3u_1_C+4P3U
-Could not find nucleotides of chain C+4P3U in annotation 4p3u.json. Either there is a problem with 4p3u mmCIF download, or the bases are not resolved in the structure. Delete it and retry.
-
-4e78_1_P+4E78
-Could not find nucleotides of chain P+4E78 in annotation 4e78.json. Either there is a problem with 4e78 mmCIF download, or the bases are not resolved in the structure. Delete it and retry.
-
-4eya_1_O+4EYA
-Could not find nucleotides of chain O+4EYA in annotation 4eya.json. Either there is a problem with 4eya mmCIF download, or the bases are not resolved in the structure. Delete it and retry.
-
-3gvn_1_A+3GVN
-Could not find nucleotides of chain A+3GVN in annotation 3gvn.json. Either there is a problem with 3gvn mmCIF download, or the bases are not resolved in the structure. Delete it and retry.
-
-3j0e_1_E+3J0E
-Could not find nucleotides of chain E+3J0E in annotation 3j0e.json. Either there is a problem with 3j0e mmCIF download, or the bases are not resolved in the structure. Delete it and retry.
-
-6qn3_1_A+6QN3
-Could not find nucleotides of chain A+6QN3 in annotation 6qn3.json. Either there is a problem with 6qn3 mmCIF download, or the bases are not resolved in the structure. Delete it and retry.
-
-2az0_1_C+2AZ0
-Could not find nucleotides of chain C+2AZ0 in annotation 2az0.json. Either there is a problem with 2az0 mmCIF download, or the bases are not resolved in the structure. Delete it and retry.
-
-4wzm_1_B+4WZM
-Could not find nucleotides of chain B+4WZM in annotation 4wzm.json. Either there is a problem with 4wzm mmCIF download, or the bases are not resolved in the structure. Delete it and retry.
-
-2o3y_1_A+2O3Y
-Could not find nucleotides of chain A+2O3Y in annotation 2o3y.json. Either there is a problem with 2o3y mmCIF download, or the bases are not resolved in the structure. Delete it and retry.
-
-4u34_1_B+4U34
-Could not find nucleotides of chain B+4U34 in annotation 4u34.json. Either there is a problem with 4u34 mmCIF download, or the bases are not resolved in the structure. Delete it and retry.
-
-377d_1_A+377D
-Could not find nucleotides of chain A+377D in annotation 377d.json. Either there is a problem with 377d mmCIF download, or the bases are not resolved in the structure. Delete it and retry.
-
-4z31_1_C+4Z31
-Could not find nucleotides of chain C+4Z31 in annotation 4z31.json. Either there is a problem with 4z31 mmCIF download, or the bases are not resolved in the structure. Delete it and retry.
-
-5wnu_1_B+5WNU
-Could not find nucleotides of chain B+5WNU in annotation 5wnu.json. Either there is a problem with 5wnu mmCIF download, or the bases are not resolved in the structure. Delete it and retry.
-
-2bgg_1_P+2BGG
-Could not find nucleotides of chain P+2BGG in annotation 2bgg.json. Either there is a problem with 2bgg mmCIF download, or the bases are not resolved in the structure. Delete it and retry.
-
-3avu_1_T+3AVU
-Could not find nucleotides of chain T+3AVU in annotation 3avu.json. Either there is a problem with 3avu mmCIF download, or the bases are not resolved in the structure. Delete it and retry.
-
-6t0s_1_V+6T0S
-Could not find nucleotides of chain V+6T0S in annotation 6t0s.json. Either there is a problem with 6t0s mmCIF download, or the bases are not resolved in the structure. Delete it and retry.
-
-6dn2_1_Y+6DN2
-Could not find nucleotides of chain Y+6DN2 in annotation 6dn2.json. Either there is a problem with 6dn2 mmCIF download, or the bases are not resolved in the structure. Delete it and retry.
-
-5f8n_1_B+5F8N
-Could not find nucleotides of chain B+5F8N in annotation 5f8n.json. Either there is a problem with 5f8n mmCIF download, or the bases are not resolved in the structure. Delete it and retry.
-
-7d3j_1_B
-Could not download and/or find annotations for 7d3j_1_B.
-
-6kuj_1_V+6KUJ
-Could not find nucleotides of chain V+6KUJ in annotation 6kuj.json. Either there is a problem with 6kuj mmCIF download, or the bases are not resolved in the structure. Delete it and retry.
-
-6bk8_1_2+6BK8
-Could not find nucleotides of chain 2+6BK8 in annotation 6bk8.json. Either there is a problem with 6bk8 mmCIF download, or the bases are not resolved in the structure. Delete it and retry.
-
-5g4u_1_I+5G4U
-Could not find nucleotides of chain I+5G4U in annotation 5g4u.json. Either there is a problem with 5g4u mmCIF download, or the bases are not resolved in the structure. Delete it and retry.
-
-2rfk_1_E+2RFK
-Could not find nucleotides of chain E+2RFK in annotation 2rfk.json. Either there is a problem with 2rfk mmCIF download, or the bases are not resolved in the structure. Delete it and retry.
-
-3bnn_1_C+3BNN
-Could not find nucleotides of chain C+3BNN in annotation 3bnn.json. Either there is a problem with 3bnn mmCIF download, or the bases are not resolved in the structure. Delete it and retry.
-
-6g1x_1_X+6G1X
-Could not find nucleotides of chain X+6G1X in annotation 6g1x.json. Either there is a problem with 6g1x mmCIF download, or the bases are not resolved in the structure. Delete it and retry.
-
-2o3v_1_A+2O3V
-Could not find nucleotides of chain A+2O3V in annotation 2o3v.json. Either there is a problem with 2o3v mmCIF download, or the bases are not resolved in the structure. Delete it and retry.
-
-1dfu_1_M+1DFU
-Could not find nucleotides of chain M+1DFU in annotation 1dfu.json. Either there is a problem with 1dfu mmCIF download, or the bases are not resolved in the structure. Delete it and retry.
-
-1tfy_1_H+1TFY
-Could not find nucleotides of chain H+1TFY in annotation 1tfy.json. Either there is a problem with 1tfy mmCIF download, or the bases are not resolved in the structure. Delete it and retry.
-
-1r3e_1_D+1R3E
-Could not find nucleotides of chain D+1R3E in annotation 1r3e.json. Either there is a problem with 1r3e mmCIF download, or the bases are not resolved in the structure. Delete it and retry.
-
-6tz1_1_T+6TZ1
-Could not find nucleotides of chain T+6TZ1 in annotation 6tz1.json. Either there is a problem with 6tz1 mmCIF download, or the bases are not resolved in the structure. Delete it and retry.
-
-1uon_1_C+1UON
-Could not find nucleotides of chain C+1UON in annotation 1uon.json. Either there is a problem with 1uon mmCIF download, or the bases are not resolved in the structure. Delete it and retry.
-
-4eya_1_K+4EYA
-Could not find nucleotides of chain K+4EYA in annotation 4eya.json. Either there is a problem with 4eya mmCIF download, or the bases are not resolved in the structure. Delete it and retry.
-
-4g9z_1_E+4G9Z
-Could not find nucleotides of chain E+4G9Z in annotation 4g9z.json. Either there is a problem with 4g9z mmCIF download, or the bases are not resolved in the structure. Delete it and retry.
-
-2g91_1_A+2G91
-Could not find nucleotides of chain A+2G91 in annotation 2g91.json. Either there is a problem with 2g91 mmCIF download, or the bases are not resolved in the structure. Delete it and retry.
-
-6o7h_1_G+6O7H
-Could not find nucleotides of chain G+6O7H in annotation 6o7h.json. Either there is a problem with 6o7h mmCIF download, or the bases are not resolved in the structure. Delete it and retry.
-
-3nma_1_B+3NMA
-Could not find nucleotides of chain B+3NMA in annotation 3nma.json. Either there is a problem with 3nma mmCIF download, or the bases are not resolved in the structure. Delete it and retry.
-
-3wbm_1_X+3WBM
-Could not find nucleotides of chain X+3WBM in annotation 3wbm.json. Either there is a problem with 3wbm mmCIF download, or the bases are not resolved in the structure. Delete it and retry.
-
-1tfy_1_G+1TFY
-Could not find nucleotides of chain G+1TFY in annotation 1tfy.json. Either there is a problem with 1tfy mmCIF download, or the bases are not resolved in the structure. Delete it and retry.
-
-4wti_1_T+4WTI
-Could not find nucleotides of chain T+4WTI in annotation 4wti.json. Either there is a problem with 4wti mmCIF download, or the bases are not resolved in the structure. Delete it and retry.
-
-3sj2_1_A+3SJ2
-Could not find nucleotides of chain A+3SJ2 in annotation 3sj2.json. Either there is a problem with 3sj2 mmCIF download, or the bases are not resolved in the structure. Delete it and retry.
-
-4v8m_1_BA+4V8M
-Could not find nucleotides of chain BA+4V8M in annotation 4v8m.json. Either there is a problem with 4v8m mmCIF download, or the bases are not resolved in the structure. Delete it and retry.
-
-6zqd_1_D4+6ZQD
-Could not find nucleotides of chain D4+6ZQD in annotation 6zqd.json. Either there is a problem with 6zqd mmCIF download, or the bases are not resolved in the structure. Delete it and retry.
-
-6o1o_1_M+6O1O
-Could not find nucleotides of chain M+6O1O in annotation 6o1o.json. Either there is a problem with 6o1o mmCIF download, or the bases are not resolved in the structure. Delete it and retry.
-
-3adl_1_B+3ADL
-Could not find nucleotides of chain B+3ADL in annotation 3adl.json. Either there is a problem with 3adl mmCIF download, or the bases are not resolved in the structure. Delete it and retry.
-
-2w89_1_A+2W89
-Could not find nucleotides of chain A+2W89 in annotation 2w89.json. Either there is a problem with 2w89 mmCIF download, or the bases are not resolved in the structure. Delete it and retry.
-
-433d_1_A+433D
-Could not find nucleotides of chain A+433D in annotation 433d.json. Either there is a problem with 433d mmCIF download, or the bases are not resolved in the structure. Delete it and retry.
-
-3r2d_1_R+3R2D
-Could not find nucleotides of chain R+3R2D in annotation 3r2d.json. Either there is a problem with 3r2d mmCIF download, or the bases are not resolved in the structure. Delete it and retry.
-
-6ozp_1_C+6OZP
-Could not find nucleotides of chain C+6OZP in annotation 6ozp.json. Either there is a problem with 6ozp mmCIF download, or the bases are not resolved in the structure. Delete it and retry.
-
-6lsh_1_B+6LSH
-Could not find nucleotides of chain B+6LSH in annotation 6lsh.json. Either there is a problem with 6lsh mmCIF download, or the bases are not resolved in the structure. Delete it and retry.
-
-5t3k_1_A+5T3K
-Could not find nucleotides of chain A+5T3K in annotation 5t3k.json. Either there is a problem with 5t3k mmCIF download, or the bases are not resolved in the structure. Delete it and retry.
-
-6t0v_1_R+6T0V
-Could not find nucleotides of chain R+6T0V in annotation 6t0v.json. Either there is a problem with 6t0v mmCIF download, or the bases are not resolved in the structure. Delete it and retry.
-
-409d_1_C+409D
-Could not find nucleotides of chain C+409D in annotation 409d.json. Either there is a problem with 409d mmCIF download, or the bases are not resolved in the structure. Delete it and retry.
-
-4e7a_1_P+4E7A
-Could not find nucleotides of chain P+4E7A in annotation 4e7a.json. Either there is a problem with 4e7a mmCIF download, or the bases are not resolved in the structure. Delete it and retry.
-
-3ftm_1_D+3FTM
-Could not find nucleotides of chain D+3FTM in annotation 3ftm.json. Either there is a problem with 3ftm mmCIF download, or the bases are not resolved in the structure. Delete it and retry.
-
-3koa_1_B+3KOA
-Could not find nucleotides of chain B+3KOA in annotation 3koa.json. Either there is a problem with 3koa mmCIF download, or the bases are not resolved in the structure. Delete it and retry.
-
-7abg_1_2+7ABG
-Could not find nucleotides of chain 2+7ABG in annotation 7abg.json. Either there is a problem with 7abg mmCIF download, or the bases are not resolved in the structure. Delete it and retry.
-
-1saq_1_A+1SAQ
-Could not find nucleotides of chain A+1SAQ in annotation 1saq.json. Either there is a problem with 1saq mmCIF download, or the bases are not resolved in the structure. Delete it and retry.
-
-4p3u_1_B+4P3U
-Could not find nucleotides of chain B+4P3U in annotation 4p3u.json. Either there is a problem with 4p3u mmCIF download, or the bases are not resolved in the structure. Delete it and retry.
-
-6n4o_1_C+6N4O
-Could not find nucleotides of chain C+6N4O in annotation 6n4o.json. Either there is a problem with 6n4o mmCIF download, or the bases are not resolved in the structure. Delete it and retry.
-
-354d_1_A+354D
-Could not find nucleotides of chain A+354D in annotation 354d.json. Either there is a problem with 354d mmCIF download, or the bases are not resolved in the structure. Delete it and retry.
-
-4pco_1_A+4PCO
-Could not find nucleotides of chain A+4PCO in annotation 4pco.json. Either there is a problem with 4pco mmCIF download, or the bases are not resolved in the structure. Delete it and retry.
-
-4a2x_1_L+4A2X
-Could not find nucleotides of chain L+4A2X in annotation 4a2x.json. Either there is a problem with 4a2x mmCIF download, or the bases are not resolved in the structure. Delete it and retry.
-
-1n33_1_Y+1N33
-Could not find nucleotides of chain Y+1N33 in annotation 1n33.json. Either there is a problem with 1n33 mmCIF download, or the bases are not resolved in the structure. Delete it and retry.
-
-6dti_1_X+6DTI
-Could not find nucleotides of chain X+6DTI in annotation 6dti.json. Either there is a problem with 6dti mmCIF download, or the bases are not resolved in the structure. Delete it and retry.
-
-5cnr_1_A+5CNR
-Could not find nucleotides of chain A+5CNR in annotation 5cnr.json. Either there is a problem with 5cnr mmCIF download, or the bases are not resolved in the structure. Delete it and retry.
-
-1qcu_1_C+1QCU
-Could not find nucleotides of chain C+1QCU in annotation 1qcu.json. Either there is a problem with 1qcu mmCIF download, or the bases are not resolved in the structure. Delete it and retry.
-
-7cxm_1_J+7CXM
-Could not find nucleotides of chain J+7CXM in annotation 7cxm.json. Either there is a problem with 7cxm mmCIF download, or the bases are not resolved in the structure. Delete it and retry.
-
-1zz5_1_A+1ZZ5
-Could not find nucleotides of chain A+1ZZ5 in annotation 1zz5.json. Either there is a problem with 1zz5 mmCIF download, or the bases are not resolved in the structure. Delete it and retry.
-
-4x2b_1_B+4X2B
-Could not find nucleotides of chain B+4X2B in annotation 4x2b.json. Either there is a problem with 4x2b mmCIF download, or the bases are not resolved in the structure. Delete it and retry.
-
-4p3t_1_A+4P3T
-Could not find nucleotides of chain A+4P3T in annotation 4p3t.json. Either there is a problem with 4p3t mmCIF download, or the bases are not resolved in the structure. Delete it and retry.
-
-4jah_1_A+4JAH
-Could not find nucleotides of chain A+4JAH in annotation 4jah.json. Either there is a problem with 4jah mmCIF download, or the bases are not resolved in the structure. Delete it and retry.
-
-4e5c_1_A+4E5C
-Could not find nucleotides of chain A+4E5C in annotation 4e5c.json. Either there is a problem with 4e5c mmCIF download, or the bases are not resolved in the structure. Delete it and retry.
-
-1n38_1_C+1N38
-Could not find nucleotides of chain C+1N38 in annotation 1n38.json. Either there is a problem with 1n38 mmCIF download, or the bases are not resolved in the structure. Delete it and retry.
-
-6qit_1_A+6QIT
-Could not find nucleotides of chain A+6QIT in annotation 6qit.json. Either there is a problem with 6qit mmCIF download, or the bases are not resolved in the structure. Delete it and retry.
-
-2f8t_1_C+2F8T
-Could not find nucleotides of chain C+2F8T in annotation 2f8t.json. Either there is a problem with 2f8t mmCIF download, or the bases are not resolved in the structure. Delete it and retry.
-
-1ry1_1_N+1RY1
-Could not find nucleotides of chain N+1RY1 in annotation 1ry1.json. Either there is a problem with 1ry1 mmCIF download, or the bases are not resolved in the structure. Delete it and retry.
-
-6mpf_1_X+6MPF
-Could not find nucleotides of chain X+6MPF in annotation 6mpf.json. Either there is a problem with 6mpf mmCIF download, or the bases are not resolved in the structure. Delete it and retry.
-
-397d_1_A+397D
-Could not find nucleotides of chain A+397D in annotation 397d.json. Either there is a problem with 397d mmCIF download, or the bases are not resolved in the structure. Delete it and retry.
-
-5tsn_1_P+5TSN
-Could not find nucleotides of chain P+5TSN in annotation 5tsn.json. Either there is a problem with 5tsn mmCIF download, or the bases are not resolved in the structure. Delete it and retry.
-
-5jcf_1_Y+5JCF
-Could not find nucleotides of chain Y+5JCF in annotation 5jcf.json. Either there is a problem with 5jcf mmCIF download, or the bases are not resolved in the structure. Delete it and retry.
-
-6nta_1_XV+6NTA
-Could not find nucleotides of chain XV+6NTA in annotation 6nta.json. Either there is a problem with 6nta mmCIF download, or the bases are not resolved in the structure. Delete it and retry.
-
-7dmq_1_B+7DMQ
-Could not find nucleotides of chain B+7DMQ in annotation 7dmq.json. Either there is a problem with 7dmq mmCIF download, or the bases are not resolved in the structure. Delete it and retry.
-
-3eqt_1_C+3EQT
-Could not find nucleotides of chain C+3EQT in annotation 3eqt.json. Either there is a problem with 3eqt mmCIF download, or the bases are not resolved in the structure. Delete it and retry.
-
-4p97_1_A+4P97
-Could not find nucleotides of chain A+4P97 in annotation 4p97.json. Either there is a problem with 4p97 mmCIF download, or the bases are not resolved in the structure. Delete it and retry.
-
-6ifl_1_J+6IFL
-Could not find nucleotides of chain J+6IFL in annotation 6ifl.json. Either there is a problem with 6ifl mmCIF download, or the bases are not resolved in the structure. Delete it and retry.
-
-315d_1_A+315D
-Could not find nucleotides of chain A+315D in annotation 315d.json. Either there is a problem with 315d mmCIF download, or the bases are not resolved in the structure. Delete it and retry.
-
-5zwm_1_H+5ZWM
-Could not find nucleotides of chain H+5ZWM in annotation 5zwm.json. Either there is a problem with 5zwm mmCIF download, or the bases are not resolved in the structure. Delete it and retry.
-
-6exn_1_2+6EXN
-Could not find nucleotides of chain 2+6EXN in annotation 6exn.json. Either there is a problem with 6exn mmCIF download, or the bases are not resolved in the structure. Delete it and retry.
-
-3nj7_1_C+3NJ7
-Could not find nucleotides of chain C+3NJ7 in annotation 3nj7.json. Either there is a problem with 3nj7 mmCIF download, or the bases are not resolved in the structure. Delete it and retry.
-
-5jc7_1_X+5JC7
-Could not find nucleotides of chain X+5JC7 in annotation 5jc7.json. Either there is a problem with 5jc7 mmCIF download, or the bases are not resolved in the structure. Delete it and retry.
-
-5lqw_1_6+5LQW
-Could not find nucleotides of chain 6+5LQW in annotation 5lqw.json. Either there is a problem with 5lqw mmCIF download, or the bases are not resolved in the structure. Delete it and retry.
-
-5yzg_1_H+5YZG
-Could not find nucleotides of chain H+5YZG in annotation 5yzg.json. Either there is a problem with 5yzg mmCIF download, or the bases are not resolved in the structure. Delete it and retry.
-
-3j79_1_A+3J79
-Could not find nucleotides of chain A+3J79 in annotation 3j79.json. Either there is a problem with 3j79 mmCIF download, or the bases are not resolved in the structure. Delete it and retry.
-
-4qik_1_C+4QIK
-Could not find nucleotides of chain C+4QIK in annotation 4qik.json. Either there is a problem with 4qik mmCIF download, or the bases are not resolved in the structure. Delete it and retry.
-
-4erd_1_C+4ERD
-Could not find nucleotides of chain C+4ERD in annotation 4erd.json. Either there is a problem with 4erd mmCIF download, or the bases are not resolved in the structure. Delete it and retry.
-
-6uz7_1_5+6UZ7
-Could not find nucleotides of chain 5+6UZ7 in annotation 6uz7.json. Either there is a problem with 6uz7 mmCIF download, or the bases are not resolved in the structure. Delete it and retry.
-
-1h1k_1_J+1H1K
-Could not find nucleotides of chain J+1H1K in annotation 1h1k.json. Either there is a problem with 1h1k mmCIF download, or the bases are not resolved in the structure. Delete it and retry.
-
-2xbm_1_E+2XBM
-Could not find nucleotides of chain E+2XBM in annotation 2xbm.json. Either there is a problem with 2xbm mmCIF download, or the bases are not resolved in the structure. Delete it and retry.
-
-1jbr_1_C+1JBR
-Could not find nucleotides of chain C+1JBR in annotation 1jbr.json. Either there is a problem with 1jbr mmCIF download, or the bases are not resolved in the structure. Delete it and retry.
-
-2q1o_1_C+2Q1O
-Could not find nucleotides of chain C+2Q1O in annotation 2q1o.json. Either there is a problem with 2q1o mmCIF download, or the bases are not resolved in the structure. Delete it and retry.
-
-1lnt_1_A+1LNT
-Could not find nucleotides of chain A+1LNT in annotation 1lnt.json. Either there is a problem with 1lnt mmCIF download, or the bases are not resolved in the structure. Delete it and retry.
-
-1g1x_1_D+1G1X
-Could not find nucleotides of chain D+1G1X in annotation 1g1x.json. Either there is a problem with 1g1x mmCIF download, or the bases are not resolved in the structure. Delete it and retry.
-=======
 7k5l_1_R
 Sequence is too short. (< 5 resolved nts)
 
@@ -6630,4 +5199,3 @@
 
 7n33_1_L
 Sequence is too short. (< 5 resolved nts)
->>>>>>> b334af48
